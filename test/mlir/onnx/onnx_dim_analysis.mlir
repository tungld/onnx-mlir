// RUN: onnx-mlir-opt --onnx-dim-analysis %s -split-input-file | FileCheck %s

// -----

// This test is an excerpt of BertSquad-12 model in the model zoo.
// It was normalized via calling `--simplify-shape-related-ops-onnx`
// Expected results: All unknown dimensions have the same group ID that is 0.

func.func @test_dim_analysis_with_bert(%arg0: tensor<?x256xi64>, %arg1: tensor<?x256xi64>) -> (tensor<?x1x256x256xf32>, tensor<?x1x256x256xf32>, tensor<?x1x256x256xf32>) {
  %0 = "onnx.Dim"(%arg1) {axis = 0 : si64} : (tensor<?x256xi64>) -> tensor<1xi64>
  %1 = onnx.Constant dense<256> : tensor<1xi64>
  %2 = onnx.Constant dense<1> : tensor<1xi64>
  %3 = "onnx.Concat"(%0, %1, %2) {axis = 0 : si64} : (tensor<1xi64>, tensor<1xi64>, tensor<1xi64>) -> tensor<3xi64>
  %4 = "onnx.ConstantOfShape"(%3) {value = dense<1.000000e+00> : tensor<1xf32>} : (tensor<3xi64>) -> tensor<?x256x1xf32>
  %5 = onnx.Constant dense<1> : tensor<1xi64>
  %6 = onnx.Constant dense<256> : tensor<1xi64>
  %7 = "onnx.Concat"(%0, %5, %6) {axis = 0 : si64} : (tensor<1xi64>, tensor<1xi64>, tensor<1xi64>) -> tensor<3xi64>
  %8 = "onnx.Reshape"(%arg0, %7) {allowzero = 0 : si64} : (tensor<?x256xi64>, tensor<3xi64>) -> tensor<?x1x256xi64>
  %9 = "onnx.Cast"(%8) {to = f32} : (tensor<?x1x256xi64>) -> tensor<?x1x256xf32>
  %10 = "onnx.Mul"(%4, %9) : (tensor<?x256x1xf32>, tensor<?x1x256xf32>) -> tensor<?x256x256xf32>
  %11 = onnx.Constant dense<[-1, 1, 256, 256]> : tensor<4xi64>
  %12 = "onnx.Reshape"(%10, %11) {allowzero = 0 : si64} : (tensor<?x256x256xf32>, tensor<4xi64>) -> tensor<?x1x256x256xf32>
  %13 = onnx.Constant dense<1.000000e+00> : tensor<f32>
  %14 = "onnx.Sub"(%13, %12) : (tensor<f32>, tensor<?x1x256x256xf32>) -> tensor<?x1x256x256xf32>
  %15 = onnx.Constant dense<-1.000000e+04> : tensor<f32>
  %16 = "onnx.Mul"(%14, %15) : (tensor<?x1x256x256xf32>, tensor<f32>) -> tensor<?x1x256x256xf32>
  %17 = onnx.Constant dense<[-1, 1, 256, 256]> : tensor<4xi64>
  %18 = "onnx.Reshape"(%10, %17) {allowzero = 0 : si64} : (tensor<?x256x256xf32>, tensor<4xi64>) -> tensor<?x1x256x256xf32>
  %19 = onnx.Constant dense<1.000000e+00> : tensor<f32>
  %20 = "onnx.Sub"(%19, %18) : (tensor<f32>, tensor<?x1x256x256xf32>) -> tensor<?x1x256x256xf32>
  %21 = onnx.Constant dense<-1.000000e+04> : tensor<f32>
<<<<<<< HEAD
  %22 = "onnx.Mul"(%20, %21) : (tensor<?x1x256x256xf32>, tensor<f32>) -> tensor<?x1x256x256xf32>
  return %22, %20, %16 : tensor<?x1x256x256xf32>, tensor<?x1x256x256xf32>, tensor<?x1x256x256xf32>
=======
  %22 = "onnx.Mul"(%20, %21) {onnx_node_name = "bert/encoder/layer_0/attention/self/mul_1"} : (tensor<?x1x256x256xf32>, tensor<f32>) -> tensor<?x1x256x256xf32>
  onnx.Return %22, %20, %16 : tensor<?x1x256x256xf32>, tensor<?x1x256x256xf32>, tensor<?x1x256x256xf32>
>>>>>>> eda0d00c

// CHECK-LABEL:  func.func @test_dim_analysis_with_bert
// CHECK-SAME:   ([[PARAM_0_:%.+]]: tensor<?x256xi64>, [[PARAM_1_:%.+]]: tensor<?x256xi64>) -> (tensor<?x1x256x256xf32>, tensor<?x1x256x256xf32>, tensor<?x1x256x256xf32>) {
// CHECK-DAG:       "onnx.DimGroup"([[PARAM_0_]]) {axis = 0 : si64, group_id = 0 : si64} : (tensor<?x256xi64>) -> ()
// CHECK-DAG:       "onnx.DimGroup"([[PARAM_1_]]) {axis = 0 : si64, group_id = 0 : si64} : (tensor<?x256xi64>) -> ()

// CHECK-DAG:       [[VAR_0_:%.+]] = "onnx.Dim"([[PARAM_1_]]) {axis = 0 : si64} : (tensor<?x256xi64>) -> tensor<1xi64>
// CHECK-DAG:       [[VAR_1_:%.+]] = onnx.Constant dense<256> : tensor<1xi64>
// CHECK-DAG:       [[VAR_2_:%.+]] = onnx.Constant dense<1> : tensor<1xi64>
// CHECK:           [[VAR_3_:%.+]] = "onnx.Concat"([[VAR_0_]], [[VAR_1_]], [[VAR_2_]]) {axis = 0 : si64} : (tensor<1xi64>, tensor<1xi64>, tensor<1xi64>) -> tensor<3xi64>
// CHECK:           [[VAR_4_:%.+]] = onnx.ConstantOfShape([[VAR_3_]]) {value = dense<1.000000e+00> : tensor<1xf32>} : (tensor<3xi64>) -> tensor<?x256x1xf32>
// CHECK:           "onnx.DimGroup"([[VAR_4_]]) {axis = 0 : si64, group_id = 0 : si64} : (tensor<?x256x1xf32>) -> ()

// CHECK-DAG:       [[VAR_5_:%.+]] = onnx.Constant dense<1> : tensor<1xi64>
// CHECK-DAG:       [[VAR_6_:%.+]] = onnx.Constant dense<256> : tensor<1xi64>
// CHECK:           [[VAR_7_:%.+]] = "onnx.Concat"([[VAR_0_]], [[VAR_5_]], [[VAR_6_]]) {axis = 0 : si64} : (tensor<1xi64>, tensor<1xi64>, tensor<1xi64>) -> tensor<3xi64>
// CHECK:           [[VAR_8_:%.+]] = "onnx.Reshape"([[PARAM_0_]], [[VAR_7_]]) {allowzero = 0 : si64} : (tensor<?x256xi64>, tensor<3xi64>) -> tensor<?x1x256xi64>
// CHECK:           "onnx.DimGroup"([[VAR_8_]]) {axis = 0 : si64, group_id = 0 : si64} : (tensor<?x1x256xi64>) -> ()

// CHECK:           [[VAR_9_:%.+]] = "onnx.Cast"([[VAR_8_]]) {to = f32} : (tensor<?x1x256xi64>) -> tensor<?x1x256xf32>
// CHECK:           "onnx.DimGroup"([[VAR_9_]]) {axis = 0 : si64, group_id = 0 : si64} : (tensor<?x1x256xf32>) -> ()

// CHECK:           [[VAR_10_:%.+]] = "onnx.Mul"([[VAR_4_]], [[VAR_9_]]) : (tensor<?x256x1xf32>, tensor<?x1x256xf32>) -> tensor<?x256x256xf32>
// CHECK:           "onnx.DimGroup"([[VAR_10_]]) {axis = 0 : si64, group_id = 0 : si64} : (tensor<?x256x256xf32>) -> ()

// CHECK:           [[VAR_11_:%.+]] = onnx.Constant dense<[-1, 1, 256, 256]> : tensor<4xi64>
// CHECK:           [[VAR_12_:%.+]] = "onnx.Reshape"([[VAR_10_]], [[VAR_11_]]) {allowzero = 0 : si64} : (tensor<?x256x256xf32>, tensor<4xi64>) -> tensor<?x1x256x256xf32>
// CHECK:           "onnx.DimGroup"([[VAR_12_]]) {axis = 0 : si64, group_id = 0 : si64} : (tensor<?x1x256x256xf32>) -> ()

// CHECK:           [[VAR_13_:%.+]] = onnx.Constant dense<1.000000e+00> : tensor<f32>
// CHECK:           [[VAR_14_:%.+]] = "onnx.Sub"([[VAR_13_]], [[VAR_12_]]) : (tensor<f32>, tensor<?x1x256x256xf32>) -> tensor<?x1x256x256xf32>
// CHECK:           "onnx.DimGroup"([[VAR_14_]]) {axis = 0 : si64, group_id = 0 : si64} : (tensor<?x1x256x256xf32>) -> ()

// CHECK:           [[VAR_15_:%.+]] = onnx.Constant dense<-1.000000e+04> : tensor<f32>
// CHECK:           [[VAR_16_:%.+]] = "onnx.Mul"([[VAR_14_]], [[VAR_15_]]) : (tensor<?x1x256x256xf32>, tensor<f32>) -> tensor<?x1x256x256xf32>
// CHECK:           "onnx.DimGroup"([[VAR_16_]]) {axis = 0 : si64, group_id = 0 : si64} : (tensor<?x1x256x256xf32>) -> ()

// CHECK:           [[VAR_17_:%.+]] = onnx.Constant dense<[-1, 1, 256, 256]> : tensor<4xi64>
// CHECK:           [[VAR_18_:%.+]] = "onnx.Reshape"([[VAR_10_]], [[VAR_17_]]) {allowzero = 0 : si64} : (tensor<?x256x256xf32>, tensor<4xi64>) -> tensor<?x1x256x256xf32>
// CHECK:           "onnx.DimGroup"([[VAR_18_]]) {axis = 0 : si64, group_id = 0 : si64} : (tensor<?x1x256x256xf32>) -> ()

// CHECK:           [[VAR_19_:%.+]] = onnx.Constant dense<1.000000e+00> : tensor<f32>
// CHECK:           [[VAR_20_:%.+]] = "onnx.Sub"([[VAR_19_]], [[VAR_18_]]) : (tensor<f32>, tensor<?x1x256x256xf32>) -> tensor<?x1x256x256xf32>
// CHECK:           "onnx.DimGroup"([[VAR_20_]]) {axis = 0 : si64, group_id = 0 : si64} : (tensor<?x1x256x256xf32>) -> ()

// CHECK:           [[VAR_21_:%.+]] = onnx.Constant dense<-1.000000e+04> : tensor<f32>
// CHECK:           [[VAR_22_:%.+]] = "onnx.Mul"([[VAR_20_]], [[VAR_21_]]) : (tensor<?x1x256x256xf32>, tensor<f32>) -> tensor<?x1x256x256xf32>
// CHECK:           "onnx.DimGroup"([[VAR_22_]]) {axis = 0 : si64, group_id = 0 : si64} : (tensor<?x1x256x256xf32>) -> ()

// CHECK:           onnx.Return [[VAR_22_]], [[VAR_20_]], [[VAR_16_]] : tensor<?x1x256x256xf32>, tensor<?x1x256x256xf32>, tensor<?x1x256x256xf32>
// CHECK:         }
}

// -----

func.func @test_unary_elementwise(%arg0 : tensor<?x3x?xf32>) -> tensor<?x3x?xf32> {
  %0 = "onnx.Sigmoid"(%arg0) : (tensor<?x3x?xf32>) -> tensor<?x3x?xf32>
<<<<<<< HEAD
  return %0 : tensor<?x3x?xf32>
=======
  "onnx.Return"(%0) : (tensor<?x3x?xf32>) -> ()
>>>>>>> eda0d00c

// CHECK-LABEL:  func.func @test_unary_elementwise
// CHECK-SAME:   ([[PARAM_0_:%.+]]: tensor<?x3x?xf32>) -> tensor<?x3x?xf32> {
// CHECK-DAG:       "onnx.DimGroup"([[PARAM_0_]]) {axis = 2 : si64, group_id = 1 : si64} : (tensor<?x3x?xf32>) -> ()
// CHECK-DAG:       "onnx.DimGroup"([[PARAM_0_]]) {axis = 0 : si64, group_id = 0 : si64} : (tensor<?x3x?xf32>) -> ()

// CHECK:           [[VAR_0_:%.+]] = "onnx.Sigmoid"([[PARAM_0_]]) : (tensor<?x3x?xf32>) -> tensor<?x3x?xf32>
// CHECK-DAG:       "onnx.DimGroup"([[VAR_0_]]) {axis = 2 : si64, group_id = 1 : si64} : (tensor<?x3x?xf32>) -> ()
// CHECK-DAG:       "onnx.DimGroup"([[VAR_0_]]) {axis = 0 : si64, group_id = 0 : si64} : (tensor<?x3x?xf32>) -> ()

// CHECK:           onnx.Return [[VAR_0_]] : tensor<?x3x?xf32>
// CHECK:         }
}

// -----

func.func @test_binary_elementwise(%arg0 : tensor<?x3x?xf32>) -> tensor<?x3x?xf32> {
  %0 = "onnx.Sigmoid"(%arg0) : (tensor<?x3x?xf32>) -> tensor<?x3x?xf32>
  %1 = "onnx.Add"(%0, %arg0) : (tensor<?x3x?xf32>, tensor<?x3x?xf32>) -> tensor<?x3x?xf32>
<<<<<<< HEAD
  return %1 : tensor<?x3x?xf32>
=======
  "onnx.Return"(%1) : (tensor<?x3x?xf32>) -> ()
>>>>>>> eda0d00c

// CHECK-LABEL:  func.func @test_binary_elementwise
// CHECK-SAME:   ([[PARAM_0_:%.+]]: tensor<?x3x?xf32>) -> tensor<?x3x?xf32> {
// CHECK-DAG:       "onnx.DimGroup"([[PARAM_0_]]) {axis = 2 : si64, group_id = 1 : si64} : (tensor<?x3x?xf32>) -> ()
// CHECK-DAG:       "onnx.DimGroup"([[PARAM_0_]]) {axis = 0 : si64, group_id = 0 : si64} : (tensor<?x3x?xf32>) -> ()

// CHECK:           [[VAR_0_:%.+]] = "onnx.Sigmoid"([[PARAM_0_]]) : (tensor<?x3x?xf32>) -> tensor<?x3x?xf32>
// CHECK-DAG:       "onnx.DimGroup"([[VAR_0_]]) {axis = 2 : si64, group_id = 1 : si64} : (tensor<?x3x?xf32>) -> ()
// CHECK-DAG:       "onnx.DimGroup"([[VAR_0_]]) {axis = 0 : si64, group_id = 0 : si64} : (tensor<?x3x?xf32>) -> ()

// CHECK:           [[VAR_1_:%.+]] = "onnx.Add"([[VAR_0_]], [[PARAM_0_]]) : (tensor<?x3x?xf32>, tensor<?x3x?xf32>) -> tensor<?x3x?xf32>
// CHECK-DAG:       "onnx.DimGroup"([[VAR_1_]]) {axis = 2 : si64, group_id = 1 : si64} : (tensor<?x3x?xf32>) -> ()
// CHECK-DAG:       "onnx.DimGroup"([[VAR_1_]]) {axis = 0 : si64, group_id = 0 : si64} : (tensor<?x3x?xf32>) -> ()
// CHECK:           onnx.Return [[VAR_1_]] : tensor<?x3x?xf32>
// CHECK:         }
}

// -----

<<<<<<< HEAD
func.func @test_matmul_batchsize(%arg0: tensor<?x8x16x16xf32>) -> tensor<?x8x16x16xf32> {
  %0 = "onnx.Sigmoid"(%arg0) : (tensor<?x8x16x16xf32>) -> tensor<?x8x16x16xf32>
  %1 = "onnx.MatMul"(%0, %arg0) : (tensor<?x8x16x16xf32>, tensor<?x8x16x16xf32>) -> tensor<?x8x16x16xf32>
  return %1: tensor<?x8x16x16xf32>

// CHECK-LABEL:  func.func @test_matmul_batchsize
// CHECK-SAME:   ([[PARAM_0_:%.+]]: tensor<?x8x16x16xf32>) -> tensor<?x8x16x16xf32> {
// CHECK:           "onnx.DimGroup"([[PARAM_0_]]) {axis = 0 : si64, group_id = 0 : si64} : (tensor<?x8x16x16xf32>) -> ()
// CHECK:           [[VAR_0_:%.+]] = "onnx.Sigmoid"([[PARAM_0_]]) : (tensor<?x8x16x16xf32>) -> tensor<?x8x16x16xf32>
// CHECK:           "onnx.DimGroup"([[VAR_0_]]) {axis = 0 : si64, group_id = 0 : si64} : (tensor<?x8x16x16xf32>) -> ()
// CHECK:           [[VAR_1_:%.+]] = "onnx.MatMul"([[VAR_0_]], [[PARAM_0_]]) : (tensor<?x8x16x16xf32>, tensor<?x8x16x16xf32>) -> tensor<?x8x16x16xf32>
// CHECK:           "onnx.DimGroup"([[VAR_1_]]) {axis = 0 : si64, group_id = 0 : si64} : (tensor<?x8x16x16xf32>) -> ()
// CHECK:           return [[VAR_1_]] : tensor<?x8x16x16xf32>
// CHECK:         }
}

// -----

func.func @test_matmul_batchsize_diff_rank(%arg0: tensor<8x?x16x4xf32>) -> tensor<8x?x16x32xf32> {
  %shape = onnx.Constant dense<[-1, 4, 128]> : tensor<3xi64>
  %0 = "onnx.Reshape"(%arg0, %shape) {allowzero = 0 : si64} : (tensor<8x?x16x4xf32>, tensor<3xi64>) -> tensor<?x4x32xf32>
  %1 = "onnx.MatMul"(%arg0, %0) : (tensor<8x?x16x4xf32>, tensor<?x4x32xf32>) -> tensor<8x?x16x32xf32>
  return %1: tensor<8x?x16x32xf32>

// CHECK-LABEL:  func.func @test_matmul_batchsize_diff_rank
// CHECK-SAME:   ([[PARAM_0_:%.+]]: tensor<8x?x16x4xf32>) -> tensor<8x?x16x32xf32> {
// CHECK-DAG:       "onnx.DimGroup"([[PARAM_0_]]) {axis = 1 : si64, group_id = 0 : si64} : (tensor<8x?x16x4xf32>) -> ()
// CHECK-DAG:       [[VAR_0_:%.+]] = onnx.Constant dense<[-1, 4, 128]> : tensor<3xi64>
// CHECK:           [[VAR_1_:%.+]] = "onnx.Reshape"([[PARAM_0_]], [[VAR_0_]]) {allowzero = 0 : si64} : (tensor<8x?x16x4xf32>, tensor<3xi64>) -> tensor<?x4x32xf32>
// CHECK:           "onnx.DimGroup"([[VAR_1_]]) {axis = 0 : si64, group_id = 0 : si64} : (tensor<?x4x32xf32>) -> ()
// CHECK:           [[VAR_2_:%.+]] = "onnx.MatMul"([[PARAM_0_]], [[VAR_1_]]) : (tensor<8x?x16x4xf32>, tensor<?x4x32xf32>) -> tensor<8x?x16x32xf32>
// CHECK:           "onnx.DimGroup"([[VAR_2_]]) {axis = 1 : si64, group_id = 0 : si64} : (tensor<8x?x16x32xf32>) -> ()
// CHECK:           return [[VAR_2_]] : tensor<8x?x16x32xf32>
// CHECK:         }
}

// -----

func.func @test_reshape_single_dyn_dim(%arg0: tensor<8x?x16x4xf32>) -> tensor<?x4x32xf32> {
  %shape = onnx.Constant dense<[-1, 4, 128]> : tensor<3xi64>
  %0 = "onnx.Reshape"(%arg0, %shape) {allowzero = 0 : si64} : (tensor<8x?x16x4xf32>, tensor<3xi64>) -> tensor<?x4x32xf32>
  return %0: tensor<?x4x32xf32>

// CHECK-LABEL:  func.func @test_reshape_single_dyn_dim
// CHECK-SAME:   ([[PARAM_0_:%.+]]: tensor<8x?x16x4xf32>) -> tensor<?x4x32xf32> {
// CHECK-DAG:       "onnx.DimGroup"([[PARAM_0_]]) {axis = 1 : si64, group_id = 0 : si64} : (tensor<8x?x16x4xf32>) -> ()
// CHECK-DAG:       [[VAR_0_:%.+]] = onnx.Constant dense<[-1, 4, 128]> : tensor<3xi64>
// CHECK:           [[VAR_1_:%.+]] = "onnx.Reshape"([[PARAM_0_]], [[VAR_0_]]) {allowzero = 0 : si64} : (tensor<8x?x16x4xf32>, tensor<3xi64>) -> tensor<?x4x32xf32>
// CHECK:           "onnx.DimGroup"([[VAR_1_]]) {axis = 0 : si64, group_id = 0 : si64} : (tensor<?x4x32xf32>) -> ()
// CHECK:           return [[VAR_1_]] : tensor<?x4x32xf32>
=======
func.func @test_expand_from_concat_dims(%arg0: tensor<1x256xi64>, %arg1: tensor<?x256xi64>) -> tensor<?x256xi64> {
  %0 = onnx.Constant dense<256> : tensor<1xi64>
  %1 = "onnx.Dim"(%arg1) {axis = 0 : si64} : (tensor<?x256xi64>) -> tensor<1xi64>
  %2 = "onnx.Concat"(%1, %0) {axis = 0 : si64} : (tensor<1xi64>, tensor<1xi64>) -> tensor<2xi64>
  %3 = "onnx.Expand"(%arg0, %2) {onnx_node_name = "Expand_30"} : (tensor<1x256xi64>, tensor<2xi64>) -> tensor<?x256xi64>
  onnx.Return %3: tensor<?x256xi64>

// CHECK-LABEL:  func.func @test_expand_from_concat_dims
// CHECK-SAME:   ([[PARAM_0_:%.+]]: tensor<1x256xi64>, [[PARAM_1_:%.+]]: tensor<?x256xi64>) -> tensor<?x256xi64> {
// CHECK:           "onnx.DimGroup"([[PARAM_1_]]) {axis = 0 : si64, group_id = 0 : si64} : (tensor<?x256xi64>) -> ()
// CHECK-DAG:       [[VAR_0_:%.+]] = onnx.Constant dense<256> : tensor<1xi64>
// CHECK-DAG:       [[VAR_1_:%.+]] = "onnx.Dim"([[PARAM_1_]]) {axis = 0 : si64} : (tensor<?x256xi64>) -> tensor<1xi64>
// CHECK:           "onnx.DimGroup"([[PARAM_1_]]) {axis = 0 : si64, group_id = 0 : si64} : (tensor<?x256xi64>) -> ()
// CHECK:           [[VAR_2_:%.+]] = "onnx.Concat"([[VAR_1_]], [[VAR_0_]]) {axis = 0 : si64} : (tensor<1xi64>, tensor<1xi64>) -> tensor<2xi64>
// CHECK:           [[VAR_3_:%.+]] = "onnx.Expand"([[PARAM_0_]], [[VAR_2_]]) {onnx_node_name = "Expand_30"} : (tensor<1x256xi64>, tensor<2xi64>) -> tensor<?x256xi64>
// CHECK:           "onnx.DimGroup"([[VAR_3_]]) {axis = 0 : si64, group_id = 0 : si64} : (tensor<?x256xi64>) -> ()
// CHECK:           onnx.Return [[VAR_3_]] : tensor<?x256xi64>
>>>>>>> eda0d00c
// CHECK:         }
}

// -----

// COM: input and output have the same rank of 2, and if one output dim is
// from an input dim, the other output dim must be from the remaining input dim.

func.func @test_reshape_rank_2(%arg0: tensor<?x?xi64>) -> tensor<?x?xi64> {
  %cst_minus1 = onnx.Constant dense<-1> : tensor<1xi64>
  %0 = "onnx.Dim"(%arg0) {axis = 1 : si64} : (tensor<?x?xi64>) -> tensor<1xi64>
  %1 = "onnx.Concat"(%0, %cst_minus1) {axis = 0 : si64} : (tensor<1xi64>, tensor<1xi64>) -> tensor<2xi64>
  %2 = "onnx.Reshape"(%arg0, %1) {allowzero = 0 : si64} : (tensor<?x?xi64>, tensor<2xi64>) -> tensor<?x?xi64>
  onnx.Return %2: tensor<?x?xi64>

// CHECK-LABEL:  func.func @test_reshape_rank_2
// CHECK-SAME:   ([[PARAM_0_:%.+]]: tensor<?x?xi64>) -> tensor<?x?xi64> {
// CHECK-DAG:       "onnx.DimGroup"([[PARAM_0_]]) {axis = 1 : si64, group_id = 0 : si64} : (tensor<?x?xi64>) -> ()
// CHECK-DAG:       [[VAR_0_:%.+]] = onnx.Constant dense<-1> : tensor<1xi64>
// CHECK-DAG:       "onnx.DimGroup"([[VAR_0_]]) {axis = 1 : si64, group_id = 1 : si64} : (tensor<1xi64>) -> ()
// CHECK-DAG:       [[VAR_1_:%.+]] = "onnx.Dim"([[PARAM_0_]]) {axis = 1 : si64} : (tensor<?x?xi64>) -> tensor<1xi64>
// CHECK-DAG:       "onnx.DimGroup"([[PARAM_0_]]) {axis = 0 : si64, group_id = 0 : si64} : (tensor<?x?xi64>) -> ()
// CHECK:           [[VAR_2_:%.+]] = "onnx.Concat"([[VAR_1_]], [[VAR_0_]]) {axis = 0 : si64} : (tensor<1xi64>, tensor<1xi64>) -> tensor<2xi64>
// CHECK:           [[VAR_3_:%.+]] = "onnx.Reshape"([[PARAM_0_]], [[VAR_2_]]) {allowzero = 0 : si64} : (tensor<?x?xi64>, tensor<2xi64>) -> tensor<?x?xi64>
// CHECK:           "onnx.DimGroup"([[VAR_3_]]) {axis = 1 : si64, group_id = 1 : si64} : (tensor<?x?xi64>) -> ()
// CHECK:           "onnx.DimGroup"([[VAR_3_]]) {axis = 0 : si64, group_id = 0 : si64} : (tensor<?x?xi64>) -> ()
// CHECK:           onnx.Return [[VAR_3_]] : tensor<?x?xi64>
// CHECK:         }
}

// -----

func.func @test_expand_from_concat_dims(%arg0: tensor<1x256xi64>, %arg1: tensor<?x256xi64>) -> tensor<?x256xi64> {
  %0 = onnx.Constant dense<256> : tensor<1xi64>
  %1 = "onnx.Dim"(%arg1) {axis = 0 : si64} : (tensor<?x256xi64>) -> tensor<1xi64>
  %2 = "onnx.Concat"(%1, %0) {axis = 0 : si64} : (tensor<1xi64>, tensor<1xi64>) -> tensor<2xi64>
  %3 = "onnx.Expand"(%arg0, %2) : (tensor<1x256xi64>, tensor<2xi64>) -> tensor<?x256xi64>
  return %3: tensor<?x256xi64>

// CHECK-LABEL:  func.func @test_expand_from_concat_dims
// CHECK-SAME:   ([[PARAM_0_:%.+]]: tensor<1x256xi64>, [[PARAM_1_:%.+]]: tensor<?x256xi64>) -> tensor<?x256xi64> {
// CHECK-DAG:       "onnx.DimGroup"([[PARAM_1_]]) {axis = 0 : si64, group_id = 0 : si64} : (tensor<?x256xi64>) -> ()
// CHECK-DAG:       [[VAR_0_:%.+]] = onnx.Constant dense<256> : tensor<1xi64>
// CHECK-DAG:       [[VAR_1_:%.+]] = "onnx.Dim"([[PARAM_1_]]) {axis = 0 : si64} : (tensor<?x256xi64>) -> tensor<1xi64>
// CHECK:           [[VAR_2_:%.+]] = "onnx.Concat"([[VAR_1_]], [[VAR_0_]]) {axis = 0 : si64} : (tensor<1xi64>, tensor<1xi64>) -> tensor<2xi64>
// CHECK:           [[VAR_3_:%.+]] = "onnx.Expand"([[PARAM_0_]], [[VAR_2_]]) : (tensor<1x256xi64>, tensor<2xi64>) -> tensor<?x256xi64>
// CHECK:           "onnx.DimGroup"([[VAR_3_]]) {axis = 0 : si64, group_id = 0 : si64} : (tensor<?x256xi64>) -> ()
// CHECK:           return [[VAR_3_]] : tensor<?x256xi64>
// CHECK:         }
}

// -----

// COM: Dimension in output tensor is dimension in input tensor multiplied by value in repeats tensor.
// (output_dim[i] = input_dim[i] * repeats[i])
// If input_dim[i] is 1, output_dim[i] and repeats[i] are equal.

func.func @test_tile_input_dim_1(%arg0: tensor<?x?xi64>, %arg1: tensor<1x1xi64>) -> tensor<?x?xi64> {
  %0 = "onnx.Dim"(%arg0) {axis = 0 : si64} : (tensor<?x?xi64>) -> tensor<1xi64>
  %1 = "onnx.Dim"(%arg0) {axis = 1 : si64} : (tensor<?x?xi64>) -> tensor<1xi64>
  %2 = "onnx.Concat"(%0, %1) {axis = 0 : si64} : (tensor<1xi64>, tensor<1xi64>) -> tensor<2xi64>
  %3 = "onnx.Tile"(%arg1, %2) : (tensor<1x1xi64>, tensor<2xi64>) -> tensor<?x?xi64>
  onnx.Return %3: tensor<?x?xi64>

// CHECK-LABEL:  func.func @test_tile_input_dim_1
// CHECK-SAME:   ([[PARAM_0_:%.+]]: tensor<?x?xi64>, [[PARAM_1_:%.+]]: tensor<1x1xi64>) -> tensor<?x?xi64> {
// CHECK-DAG:       "onnx.DimGroup"([[PARAM_0_]]) {axis = 0 : si64, group_id = 0 : si64} : (tensor<?x?xi64>) -> ()
// CHECK-DAG:       "onnx.DimGroup"([[PARAM_0_]]) {axis = 1 : si64, group_id = 1 : si64} : (tensor<?x?xi64>) -> ()
// CHECK-DAG:       [[VAR_0_:%.+]] = "onnx.Dim"([[PARAM_0_]]) {axis = 0 : si64} : (tensor<?x?xi64>) -> tensor<1xi64>
// CHECK-DAG:       [[VAR_1_:%.+]] = "onnx.Dim"([[PARAM_0_]]) {axis = 1 : si64} : (tensor<?x?xi64>) -> tensor<1xi64>
// CHECK:           [[VAR_2_:%.+]] = "onnx.Concat"([[VAR_0_]], [[VAR_1_]]) {axis = 0 : si64} : (tensor<1xi64>, tensor<1xi64>) -> tensor<2xi64>
// CHECK:           [[VAR_3_:%.+]] = "onnx.Tile"([[PARAM_1_]], [[VAR_2_]]) : (tensor<1x1xi64>, tensor<2xi64>) -> tensor<?x?xi64>
// CHECK:           "onnx.DimGroup"([[VAR_3_]]) {axis = 1 : si64, group_id = 1 : si64} : (tensor<?x?xi64>) -> ()
// CHECK:           "onnx.DimGroup"([[VAR_3_]]) {axis = 0 : si64, group_id = 0 : si64} : (tensor<?x?xi64>) -> ()
// CHECK:           onnx.Return [[VAR_3_]] : tensor<?x?xi64>
// CHECK:         }
}

// -----

func.func @test_center_crop_pad_1(%arg0: tensor<?x?x8xf32>, %arg1: tensor<?x?xf32>) -> tensor<?x?x8xf32> {
  %0 = "onnx.Dim"(%arg1) {axis = 0 : si64} : (tensor<?x?xf32>) -> tensor<1xi64>
  %1 = "onnx.Dim"(%arg1) {axis = 1 : si64} : (tensor<?x?xf32>) -> tensor<1xi64>
  %shape = "onnx.Concat"(%0, %1) {axis = 0 : si64} : (tensor<1xi64>, tensor<1xi64>) -> tensor<2xi64>
  %2 = "onnx.CenterCropPad"(%arg0, %shape) {axes = [0, -2]} : (tensor<?x?x8xf32>, tensor<2xi64>) -> tensor<?x?x8xf32>
  return %2 : tensor<?x?x8xf32>

// CHECK-LABEL:  func.func @test_center_crop_pad_1
// CHECK-SAME:   ([[PARAM_0_:%.+]]: tensor<?x?x8xf32>, [[PARAM_1_:%.+]]: tensor<?x?xf32>) -> tensor<?x?x8xf32> {
// CHECK-DAG:       "onnx.DimGroup"([[PARAM_1_]]) {axis = 0 : si64, group_id = 0 : si64} : (tensor<?x?xf32>) -> ()
// CHECK-DAG:       "onnx.DimGroup"([[PARAM_1_]]) {axis = 1 : si64, group_id = 1 : si64} : (tensor<?x?xf32>) -> ()
// CHECK-DAG:       [[VAR_0_:%.+]] = "onnx.Dim"([[PARAM_1_]]) {axis = 0 : si64} : (tensor<?x?xf32>) -> tensor<1xi64>
// CHECK-DAG:       [[VAR_1_:%.+]] = "onnx.Dim"([[PARAM_1_]]) {axis = 1 : si64} : (tensor<?x?xf32>) -> tensor<1xi64>
// CHECK:           [[VAR_2_:%.+]] = "onnx.Concat"([[VAR_0_]], [[VAR_1_]]) {axis = 0 : si64} : (tensor<1xi64>, tensor<1xi64>) -> tensor<2xi64>
// CHECK:           [[VAR_3_:%.+]] = "onnx.CenterCropPad"([[PARAM_0_]], [[VAR_2_]]) {axes = [0, -2]} : (tensor<?x?x8xf32>, tensor<2xi64>) -> tensor<?x?x8xf32>
// CHECK:           "onnx.DimGroup"([[VAR_3_]]) {axis = 1 : si64, group_id = 1 : si64} : (tensor<?x?x8xf32>) -> ()
// CHECK:           "onnx.DimGroup"([[VAR_3_]]) {axis = 0 : si64, group_id = 0 : si64} : (tensor<?x?x8xf32>) -> ()
// CHECK:           return [[VAR_3_]] : tensor<?x?x8xf32>
// CHECK:         }
}

// -----

func.func @test_center_crop_pad_2(%arg0: tensor<?x8x?xf32>, %arg1: tensor<?x?xf32>) -> tensor<?x8x?xf32> {
  %0 = "onnx.Dim"(%arg1) {axis = 0 : si64} : (tensor<?x?xf32>) -> tensor<1xi64>
  %1 = "onnx.Dim"(%arg1) {axis = 1 : si64} : (tensor<?x?xf32>) -> tensor<1xi64>
  %shape = "onnx.Concat"(%0, %1) {axis = 0 : si64} : (tensor<1xi64>, tensor<1xi64>) -> tensor<2xi64>
  %2 = "onnx.CenterCropPad"(%arg0, %shape) {axes = [-3, 2]} : (tensor<?x8x?xf32>, tensor<2xi64>) -> tensor<?x8x?xf32>
  return %2 : tensor<?x8x?xf32>

// CHECK-LABEL:  func.func @test_center_crop_pad_2
// CHECK-SAME:   ([[PARAM_0_:%.+]]: tensor<?x8x?xf32>, [[PARAM_1_:%.+]]: tensor<?x?xf32>) -> tensor<?x8x?xf32> {
// CHECK-DAG:       "onnx.DimGroup"([[PARAM_1_]]) {axis = 1 : si64, group_id = 1 : si64} : (tensor<?x?xf32>) -> ()
// CHECK-DAG:       "onnx.DimGroup"([[PARAM_1_]]) {axis = 0 : si64, group_id = 0 : si64} : (tensor<?x?xf32>) -> ()
// CHECK-DAG:       [[VAR_0_:%.+]] = "onnx.Dim"([[PARAM_1_]]) {axis = 0 : si64} : (tensor<?x?xf32>) -> tensor<1xi64>
// CHECK-DAG:       [[VAR_1_:%.+]] = "onnx.Dim"([[PARAM_1_]]) {axis = 1 : si64} : (tensor<?x?xf32>) -> tensor<1xi64>
// CHECK:           [[VAR_2_:%.+]] = "onnx.Concat"([[VAR_0_]], [[VAR_1_]]) {axis = 0 : si64} : (tensor<1xi64>, tensor<1xi64>) -> tensor<2xi64>
// CHECK:           [[VAR_3_:%.+]] = "onnx.CenterCropPad"([[PARAM_0_]], [[VAR_2_]]) {axes = [-3, 2]} : (tensor<?x8x?xf32>, tensor<2xi64>) -> tensor<?x8x?xf32>
// CHECK:           "onnx.DimGroup"([[VAR_3_]]) {axis = 2 : si64, group_id = 1 : si64} : (tensor<?x8x?xf32>) -> ()
// CHECK:           "onnx.DimGroup"([[VAR_3_]]) {axis = 0 : si64, group_id = 0 : si64} : (tensor<?x8x?xf32>) -> ()
// CHECK:           return [[VAR_3_]] : tensor<?x8x?xf32>
// CHECK:         }
}

// -----

func.func @test_max_unpool(%arg0: tensor<1x1x2x2xf32>, %arg1: tensor<1x1x2x2xi64>, %arg2: tensor<?x?x?x?xf32>) -> tensor<?x?x?x?xf32> {
  %0 = "onnx.Dim"(%arg2) {axis = 0 : si64} : (tensor<?x?x?x?xf32>) -> tensor<1xi64>
  %1 = "onnx.Dim"(%arg2) {axis = 1 : si64} : (tensor<?x?x?x?xf32>) -> tensor<1xi64>
  %2 = "onnx.Dim"(%arg2) {axis = 2 : si64} : (tensor<?x?x?x?xf32>) -> tensor<1xi64>
  %3 = "onnx.Dim"(%arg2) {axis = 3 : si64} : (tensor<?x?x?x?xf32>) -> tensor<1xi64>
  %output_shape = "onnx.Concat"(%0, %1, %2, %3) {axis = 0 : si64} : (tensor<1xi64>, tensor<1xi64>, tensor<1xi64>, tensor<1xi64>) -> tensor<4xi64>
  %4 = "onnx.MaxUnpool"(%arg0, %arg1, %output_shape) {kernel_shape = [2, 2], strides = [2, 2]} : (tensor<1x1x2x2xf32>, tensor<1x1x2x2xi64>, tensor<4xi64>) -> tensor<?x?x?x?xf32>
  return %4 : tensor<?x?x?x?xf32>

// CHECK-LABEL:  func.func @test_max_unpool
// CHECK-SAME:   ([[PARAM_0_:%.+]]: tensor<1x1x2x2xf32>, [[PARAM_1_:%.+]]: tensor<1x1x2x2xi64>, [[PARAM_2_:%.+]]: tensor<?x?x?x?xf32>) -> tensor<?x?x?x?xf32> {
// CHECK-DAG:       "onnx.DimGroup"([[PARAM_2_]]) {axis = 0 : si64, group_id = 0 : si64} : (tensor<?x?x?x?xf32>) -> ()
// CHECK-DAG:       "onnx.DimGroup"([[PARAM_2_]]) {axis = 1 : si64, group_id = 1 : si64} : (tensor<?x?x?x?xf32>) -> ()
// CHECK-DAG:       "onnx.DimGroup"([[PARAM_2_]]) {axis = 2 : si64, group_id = 2 : si64} : (tensor<?x?x?x?xf32>) -> ()
// CHECK-DAG:       "onnx.DimGroup"([[PARAM_2_]]) {axis = 3 : si64, group_id = 3 : si64} : (tensor<?x?x?x?xf32>) -> ()
// CHECK-DAG:       [[VAR_0_:%.+]] = "onnx.Dim"([[PARAM_2_]]) {axis = 0 : si64} : (tensor<?x?x?x?xf32>) -> tensor<1xi64>
// CHECK-DAG:       [[VAR_1_:%.+]] = "onnx.Dim"([[PARAM_2_]]) {axis = 1 : si64} : (tensor<?x?x?x?xf32>) -> tensor<1xi64>
// CHECK-DAG:       [[VAR_2_:%.+]] = "onnx.Dim"([[PARAM_2_]]) {axis = 2 : si64} : (tensor<?x?x?x?xf32>) -> tensor<1xi64>
// CHECK-DAG:       [[VAR_3_:%.+]] = "onnx.Dim"([[PARAM_2_]]) {axis = 3 : si64} : (tensor<?x?x?x?xf32>) -> tensor<1xi64>
// CHECK:           [[VAR_4_:%.+]] = "onnx.Concat"([[VAR_0_]], [[VAR_1_]], [[VAR_2_]], [[VAR_3_]]) {axis = 0 : si64} : (tensor<1xi64>, tensor<1xi64>, tensor<1xi64>, tensor<1xi64>) -> tensor<4xi64>
// CHECK:           [[VAR_5_:%.+]] = "onnx.MaxUnpool"([[PARAM_0_]], [[PARAM_1_]], [[VAR_4_]]) {kernel_shape = [2, 2], strides = [2, 2]} : (tensor<1x1x2x2xf32>, tensor<1x1x2x2xi64>, tensor<4xi64>) -> tensor<?x?x?x?xf32>
// CHECK:           "onnx.DimGroup"([[VAR_5_]]) {axis = 3 : si64, group_id = 3 : si64} : (tensor<?x?x?x?xf32>) -> ()
// CHECK:           "onnx.DimGroup"([[VAR_5_]]) {axis = 1 : si64, group_id = 1 : si64} : (tensor<?x?x?x?xf32>) -> ()
// CHECK:           "onnx.DimGroup"([[VAR_5_]]) {axis = 2 : si64, group_id = 2 : si64} : (tensor<?x?x?x?xf32>) -> ()
// CHECK:           "onnx.DimGroup"([[VAR_5_]]) {axis = 0 : si64, group_id = 0 : si64} : (tensor<?x?x?x?xf32>) -> ()
// CHECK:           return [[VAR_5_]] : tensor<?x?x?x?xf32>
// CHECK:         }
}<|MERGE_RESOLUTION|>--- conflicted
+++ resolved
@@ -29,13 +29,8 @@
   %19 = onnx.Constant dense<1.000000e+00> : tensor<f32>
   %20 = "onnx.Sub"(%19, %18) : (tensor<f32>, tensor<?x1x256x256xf32>) -> tensor<?x1x256x256xf32>
   %21 = onnx.Constant dense<-1.000000e+04> : tensor<f32>
-<<<<<<< HEAD
   %22 = "onnx.Mul"(%20, %21) : (tensor<?x1x256x256xf32>, tensor<f32>) -> tensor<?x1x256x256xf32>
-  return %22, %20, %16 : tensor<?x1x256x256xf32>, tensor<?x1x256x256xf32>, tensor<?x1x256x256xf32>
-=======
-  %22 = "onnx.Mul"(%20, %21) {onnx_node_name = "bert/encoder/layer_0/attention/self/mul_1"} : (tensor<?x1x256x256xf32>, tensor<f32>) -> tensor<?x1x256x256xf32>
   onnx.Return %22, %20, %16 : tensor<?x1x256x256xf32>, tensor<?x1x256x256xf32>, tensor<?x1x256x256xf32>
->>>>>>> eda0d00c
 
 // CHECK-LABEL:  func.func @test_dim_analysis_with_bert
 // CHECK-SAME:   ([[PARAM_0_:%.+]]: tensor<?x256xi64>, [[PARAM_1_:%.+]]: tensor<?x256xi64>) -> (tensor<?x1x256x256xf32>, tensor<?x1x256x256xf32>, tensor<?x1x256x256xf32>) {
@@ -93,11 +88,7 @@
 
 func.func @test_unary_elementwise(%arg0 : tensor<?x3x?xf32>) -> tensor<?x3x?xf32> {
   %0 = "onnx.Sigmoid"(%arg0) : (tensor<?x3x?xf32>) -> tensor<?x3x?xf32>
-<<<<<<< HEAD
-  return %0 : tensor<?x3x?xf32>
-=======
   "onnx.Return"(%0) : (tensor<?x3x?xf32>) -> ()
->>>>>>> eda0d00c
 
 // CHECK-LABEL:  func.func @test_unary_elementwise
 // CHECK-SAME:   ([[PARAM_0_:%.+]]: tensor<?x3x?xf32>) -> tensor<?x3x?xf32> {
@@ -117,11 +108,7 @@
 func.func @test_binary_elementwise(%arg0 : tensor<?x3x?xf32>) -> tensor<?x3x?xf32> {
   %0 = "onnx.Sigmoid"(%arg0) : (tensor<?x3x?xf32>) -> tensor<?x3x?xf32>
   %1 = "onnx.Add"(%0, %arg0) : (tensor<?x3x?xf32>, tensor<?x3x?xf32>) -> tensor<?x3x?xf32>
-<<<<<<< HEAD
-  return %1 : tensor<?x3x?xf32>
-=======
   "onnx.Return"(%1) : (tensor<?x3x?xf32>) -> ()
->>>>>>> eda0d00c
 
 // CHECK-LABEL:  func.func @test_binary_elementwise
 // CHECK-SAME:   ([[PARAM_0_:%.+]]: tensor<?x3x?xf32>) -> tensor<?x3x?xf32> {
@@ -141,11 +128,10 @@
 
 // -----
 
-<<<<<<< HEAD
 func.func @test_matmul_batchsize(%arg0: tensor<?x8x16x16xf32>) -> tensor<?x8x16x16xf32> {
   %0 = "onnx.Sigmoid"(%arg0) : (tensor<?x8x16x16xf32>) -> tensor<?x8x16x16xf32>
   %1 = "onnx.MatMul"(%0, %arg0) : (tensor<?x8x16x16xf32>, tensor<?x8x16x16xf32>) -> tensor<?x8x16x16xf32>
-  return %1: tensor<?x8x16x16xf32>
+  "onnx.Return"(%1) : (tensor<?x8x16x16xf32>) -> ()
 
 // CHECK-LABEL:  func.func @test_matmul_batchsize
 // CHECK-SAME:   ([[PARAM_0_:%.+]]: tensor<?x8x16x16xf32>) -> tensor<?x8x16x16xf32> {
@@ -154,7 +140,7 @@
 // CHECK:           "onnx.DimGroup"([[VAR_0_]]) {axis = 0 : si64, group_id = 0 : si64} : (tensor<?x8x16x16xf32>) -> ()
 // CHECK:           [[VAR_1_:%.+]] = "onnx.MatMul"([[VAR_0_]], [[PARAM_0_]]) : (tensor<?x8x16x16xf32>, tensor<?x8x16x16xf32>) -> tensor<?x8x16x16xf32>
 // CHECK:           "onnx.DimGroup"([[VAR_1_]]) {axis = 0 : si64, group_id = 0 : si64} : (tensor<?x8x16x16xf32>) -> ()
-// CHECK:           return [[VAR_1_]] : tensor<?x8x16x16xf32>
+// CHECK:           onnx.Return [[VAR_1_]] : tensor<?x8x16x16xf32>
 // CHECK:         }
 }
 
@@ -164,7 +150,7 @@
   %shape = onnx.Constant dense<[-1, 4, 128]> : tensor<3xi64>
   %0 = "onnx.Reshape"(%arg0, %shape) {allowzero = 0 : si64} : (tensor<8x?x16x4xf32>, tensor<3xi64>) -> tensor<?x4x32xf32>
   %1 = "onnx.MatMul"(%arg0, %0) : (tensor<8x?x16x4xf32>, tensor<?x4x32xf32>) -> tensor<8x?x16x32xf32>
-  return %1: tensor<8x?x16x32xf32>
+  "onnx.Return"(%1) : (tensor<8x?x16x32xf32>) -> ()
 
 // CHECK-LABEL:  func.func @test_matmul_batchsize_diff_rank
 // CHECK-SAME:   ([[PARAM_0_:%.+]]: tensor<8x?x16x4xf32>) -> tensor<8x?x16x32xf32> {
@@ -174,7 +160,7 @@
 // CHECK:           "onnx.DimGroup"([[VAR_1_]]) {axis = 0 : si64, group_id = 0 : si64} : (tensor<?x4x32xf32>) -> ()
 // CHECK:           [[VAR_2_:%.+]] = "onnx.MatMul"([[PARAM_0_]], [[VAR_1_]]) : (tensor<8x?x16x4xf32>, tensor<?x4x32xf32>) -> tensor<8x?x16x32xf32>
 // CHECK:           "onnx.DimGroup"([[VAR_2_]]) {axis = 1 : si64, group_id = 0 : si64} : (tensor<8x?x16x32xf32>) -> ()
-// CHECK:           return [[VAR_2_]] : tensor<8x?x16x32xf32>
+// CHECK:           onnx.Return [[VAR_2_]] : tensor<8x?x16x32xf32>
 // CHECK:         }
 }
 
@@ -183,7 +169,7 @@
 func.func @test_reshape_single_dyn_dim(%arg0: tensor<8x?x16x4xf32>) -> tensor<?x4x32xf32> {
   %shape = onnx.Constant dense<[-1, 4, 128]> : tensor<3xi64>
   %0 = "onnx.Reshape"(%arg0, %shape) {allowzero = 0 : si64} : (tensor<8x?x16x4xf32>, tensor<3xi64>) -> tensor<?x4x32xf32>
-  return %0: tensor<?x4x32xf32>
+  "onnx.Return"(%0) : (tensor<?x4x32xf32>) -> ()
 
 // CHECK-LABEL:  func.func @test_reshape_single_dyn_dim
 // CHECK-SAME:   ([[PARAM_0_:%.+]]: tensor<8x?x16x4xf32>) -> tensor<?x4x32xf32> {
@@ -191,8 +177,12 @@
 // CHECK-DAG:       [[VAR_0_:%.+]] = onnx.Constant dense<[-1, 4, 128]> : tensor<3xi64>
 // CHECK:           [[VAR_1_:%.+]] = "onnx.Reshape"([[PARAM_0_]], [[VAR_0_]]) {allowzero = 0 : si64} : (tensor<8x?x16x4xf32>, tensor<3xi64>) -> tensor<?x4x32xf32>
 // CHECK:           "onnx.DimGroup"([[VAR_1_]]) {axis = 0 : si64, group_id = 0 : si64} : (tensor<?x4x32xf32>) -> ()
-// CHECK:           return [[VAR_1_]] : tensor<?x4x32xf32>
-=======
+// CHECK:           onnx.Return [[VAR_1_]] : tensor<?x4x32xf32>
+// CHECK:         }
+}
+
+// -----
+
 func.func @test_expand_from_concat_dims(%arg0: tensor<1x256xi64>, %arg1: tensor<?x256xi64>) -> tensor<?x256xi64> {
   %0 = onnx.Constant dense<256> : tensor<1xi64>
   %1 = "onnx.Dim"(%arg1) {axis = 0 : si64} : (tensor<?x256xi64>) -> tensor<1xi64>
@@ -202,15 +192,13 @@
 
 // CHECK-LABEL:  func.func @test_expand_from_concat_dims
 // CHECK-SAME:   ([[PARAM_0_:%.+]]: tensor<1x256xi64>, [[PARAM_1_:%.+]]: tensor<?x256xi64>) -> tensor<?x256xi64> {
-// CHECK:           "onnx.DimGroup"([[PARAM_1_]]) {axis = 0 : si64, group_id = 0 : si64} : (tensor<?x256xi64>) -> ()
+// CHECK-DAG:       "onnx.DimGroup"([[PARAM_1_]]) {axis = 0 : si64, group_id = 0 : si64} : (tensor<?x256xi64>) -> ()
 // CHECK-DAG:       [[VAR_0_:%.+]] = onnx.Constant dense<256> : tensor<1xi64>
 // CHECK-DAG:       [[VAR_1_:%.+]] = "onnx.Dim"([[PARAM_1_]]) {axis = 0 : si64} : (tensor<?x256xi64>) -> tensor<1xi64>
-// CHECK:           "onnx.DimGroup"([[PARAM_1_]]) {axis = 0 : si64, group_id = 0 : si64} : (tensor<?x256xi64>) -> ()
 // CHECK:           [[VAR_2_:%.+]] = "onnx.Concat"([[VAR_1_]], [[VAR_0_]]) {axis = 0 : si64} : (tensor<1xi64>, tensor<1xi64>) -> tensor<2xi64>
 // CHECK:           [[VAR_3_:%.+]] = "onnx.Expand"([[PARAM_0_]], [[VAR_2_]]) {onnx_node_name = "Expand_30"} : (tensor<1x256xi64>, tensor<2xi64>) -> tensor<?x256xi64>
 // CHECK:           "onnx.DimGroup"([[VAR_3_]]) {axis = 0 : si64, group_id = 0 : si64} : (tensor<?x256xi64>) -> ()
 // CHECK:           onnx.Return [[VAR_3_]] : tensor<?x256xi64>
->>>>>>> eda0d00c
 // CHECK:         }
 }
 

--- conflicted
+++ resolved
@@ -2065,7 +2065,6 @@
   // CHECK: [[R2:%.+]] = "onnx.Resize"([[ARG]], [[R0]], [[R1]], [[CST]]) {coordinate_transformation_mode = "asymmetric", mode = "nearest", nearest_mode = "floor", onnx_node_name = "Resize1"} : (tensor<3x4x5x6xf32>, tensor<8xf32>, tensor<4xf32>, none) -> tensor<3x4x10x12xf32>
 }
 
-<<<<<<< HEAD
 // -----
 
 // COM: Output's shape should be the same as input's shape.
@@ -2074,7 +2073,8 @@
   return %0 : tensor<*xf64>
   // CHECK-LABEL: test_cumsum
   // CHECK: "onnx.CumSum"(%arg0, %arg1) : (tensor<2x3xf64>, tensor<i32>) -> tensor<2x3xf64>
-=======
+}
+
 //===----------------------------------------------------------------------===//
 
 // -----
@@ -2115,5 +2115,4 @@
 
   // CHECK-LABEL: test_onehot_dynamic
   // CHECK: {{.*}} = "onnx.OneHot"(%arg0, %arg1, %arg2)  {axis = 0 : si64} : (tensor<?x2xi64>, tensor<i64>, tensor<2xf32>) -> tensor<?x?x2xf32>
->>>>>>> b2d16385
 }
--- conflicted
+++ resolved
@@ -1,60 +1,5 @@
 # SPDX-License-Identifier: Apache-2.0
 
-<<<<<<< HEAD
-set(NNPA_ENABLED 1 CACHE BOOL "flag indicating NNPA enabled")
-
-set(NNPA_SRC_ROOT "${CMAKE_CURRENT_SOURCE_DIR}")
-set(NNPA_BIN_ROOT "${CMAKE_CURRENT_BINARY_DIR}")
-
-set(NNPA_LIBRARY_PATH ${CMAKE_LIBRARY_OUTPUT_DIRECTORY})
-set(NNPA_RUNTIME_PATH ${CMAKE_RUNTIME_OUTPUT_DIRECTORY})
-set(NNPA_INCLUDE_PATH ${CMAKE_INCLUDE_OUTPUT_DIRECTORY})
-
-set(NNPA_ONNX_MLIR_SRC_ROOT ${ONNX_MLIR_SRC_ROOT})
-set(NNPA_ONNX_MLIR_BIN_ROOT ${ONNX_MLIR_BIN_ROOT})
-
-# The path to find the zDNN library.
-if (DEFINED ENV{ZDNN_LIBRARY_DIR} AND EXISTS $ENV{ZDNN_LIBRARY_DIR})
-  message(DEBUG "ZDNN_LIBRARY_DIR        : " $ENV{ZDNN_LIBRARY_DIR})
-  set(ZDNN_LIBRARY_DIR $ENV{ZDNN_LIBRARY_DIR})
-  set(ZDNN_LIBRARY_ENABLED 1)
-else()
-  message(DEBUG "ZDNN_LIBRARY_DIR not found. zDNN-related tests will be turned off.")
-  set(ZDNN_LIBRARY_ENABLED 0)
-endif()
-
-include(zdnn.cmake)
-setup_zdnn(v1.0.0)
-
-add_subdirectory(Dialect)
-add_subdirectory(Conversion)
-add_subdirectory(Support)
-add_subdirectory(Transform)
-add_subdirectory(Compiler)
-
-add_onnx_mlir_library(NNPAAccel
-  NNPAAccelerator.cpp
-
-  EXCLUDE_FROM_OM_LIBS
-
-  INCLUDE_DIRS PUBLIC
-  ${ONNX_MLIR_SRC_ROOT}/include
-  ${ONNX_MLIR_SRC_ROOT}
-  ${NNPA_ONNX_MLIR_SRC_ROOT}
-  ${NNPA_SRC_ROOT}
-  ${NNPA_BIN_ROOT}
-  ${NNPA_INCLUDE_PATH}
-  
-  LINK_LIBS PUBLIC
-  onnx
-  NNPACompilerUtils
-  Accelerator
-  OMZHighOps
-  OMZHighToZLow
-  OMZLowOps
-  OMZLowToLLVM
-  )
-=======
 # Build libdnn.a on s390x only
 if (${CMAKE_SYSTEM_PROCESSOR} STREQUAL "s390x")
   set(NNPA_ENABLED 1 BOOL PARENT_SCOPE)
@@ -109,5 +54,4 @@
     OMZLowOps
     OMZLowToLLVM
     )
-endif()
->>>>>>> 6f0b3ec4
+endif()
--- conflicted
+++ resolved
@@ -40,26 +40,25 @@
         "level. Default is true."),
     llvm::cl::init(true), llvm::cl::cat(OnnxMlirOptions));
 
-<<<<<<< HEAD
 llvm::cl::opt<std::string> nnpaLoadDevicePlacementFile{
     "nnpa-load-device-placement-file",
     llvm::cl::desc(
         "Load device placement configuration from a JSON file. To "
         "have a template for the JSON file, use "
         "-save-device-placement-file=cfg.json. Note that we can use regex for "
-        "string values in the JSON file to match operations."),
+        "string values in the JSON file to match operations. The compiler uses "
+        "C++ std::regex_match function for matching."),
     llvm::cl::init(""), llvm::cl::cat(OnnxMlirOptions)};
 
 llvm::cl::opt<std::string> nnpaSaveDevicePlacementFile{
     "nnpa-save-device-placement-file",
     llvm::cl::desc("Save device placement configuration to a JSON file."),
     llvm::cl::init(""), llvm::cl::cat(OnnxMlirOptions)};
-=======
+
 llvm::cl::opt<bool> nnpaEnableZHighPerfModel("enable-zhigh-perf-model",
     llvm::cl::desc("Enabling performance cost model to estimate if ONNX "
                    "operations will be faster on the NNPA or the CPU. Works "
                    "best with static shapes. Default is false."),
     llvm::cl::init(false), llvm::cl::cat(OnnxMlirOptions));
->>>>>>> ded4d470
 
 } // namespace onnx_mlir
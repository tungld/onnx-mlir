--- conflicted
+++ resolved
@@ -73,7 +73,6 @@
       onnx_mlir::zhigh::createZHighLayoutPropagationPass());
   pm.addNestedPass<func::FuncOp>(onnx_mlir::createShapeInferencePass());
   pm.addPass(mlir::createCanonicalizerPass());
-<<<<<<< HEAD
   // After all optimizations, if there are still light-weight ops (e.g. add,
   // sub, ...) that are of `stick -> light-weight op -> unstick`, it's better to
   // use CPU instead of NNPA to avoid stick/unstick. CPU is efficient to handle
@@ -84,7 +83,6 @@
   pm.addNestedPass<func::FuncOp>(onnx_mlir::createZHighToONNXPass());
   pm.addNestedPass<func::FuncOp>(onnx_mlir::createShapeInferencePass());
   pm.addPass(mlir::createCanonicalizerPass());
-=======
   // Clip zhigh.Stick inputs if required. This is to avoid out-of-range of
   // dlfloat. Do constant propagation after clipping to remove ONNX ops used for
   // clipping such as ONNXMax if applicable.
@@ -94,7 +92,6 @@
     pm.addNestedPass<func::FuncOp>(
         onnx_mlir::createConstPropONNXToONNXPass(onnxConstPropReport));
   }
->>>>>>> e7dcf975
   // Constant propagation at ZHighIR: constant stickify.
   // Only support BE machines.
   bool isBE = llvm::support::endian::system_endianness() ==

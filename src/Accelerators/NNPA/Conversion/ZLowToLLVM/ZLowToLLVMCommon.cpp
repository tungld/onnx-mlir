--- conflicted
+++ resolved
@@ -30,16 +30,11 @@
 
 ApiRegistry RegisterAllApis(MLIRContext *context) {
   auto voidTy = LLVM::LLVMVoidType::get(context);
-<<<<<<< HEAD
-  auto int8Ty = IntegerType::get(context, 8);
+  auto opaquePtrTy = krnl::getI8PointerType(context);
   auto int16Ty = IntegerType::get(context, 16);
-=======
-  auto opaquePtrTy = krnl::getI8PointerType(context);
->>>>>>> 5db6e462
   auto int32Ty = IntegerType::get(context, 32);
   auto int64Ty = IntegerType::get(context, 64);
   auto float32Ty = FloatType::getF32(context);
-  auto opaquePtrTy = LLVM::LLVMPointerType::get(int8Ty);
 
   // Declare API type as an enum value, its string name and an LLVM Type
   // specifying its signature.

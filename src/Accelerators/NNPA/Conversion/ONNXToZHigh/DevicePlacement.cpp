--- conflicted
+++ resolved
@@ -61,7 +61,10 @@
   DevicePlacementPass() = default;
   DevicePlacementPass(const DevicePlacementPass &pass)
       : PassWrapper<DevicePlacementPass, OperationPass<ModuleOp>>() {}
-  DevicePlacementPass(bool useZHighPerfModel) {
+  DevicePlacementPass(std::string loadConfigFile, std::string saveConfigFile,
+      bool useZHighPerfModel) {
+    this->loadConfigFile = loadConfigFile;
+    this->saveConfigFile = saveConfigFile;
     this->useZHighPerfModel = useZHighPerfModel;
   }
 
@@ -69,17 +72,6 @@
 
   StringRef getDescription() const override {
     return "Device placement for NNPA";
-  }
-
-<<<<<<< HEAD
-  // Make sure that we have a valid default constructor and copy
-  // constructor to make sure that the options are initialized properly.
-  DevicePlacementPass() = default;
-  DevicePlacementPass(const DevicePlacementPass &pass)
-      : PassWrapper<DevicePlacementPass, OperationPass<ModuleOp>>() {}
-  DevicePlacementPass(std::string loadConfigFile, std::string saveConfigFile) {
-    this->loadConfigFile = loadConfigFile;
-    this->saveConfigFile = saveConfigFile;
   }
 
   Option<std::string> saveConfigFile{*this, "save-config-file",
@@ -89,11 +81,10 @@
   Option<std::string> loadConfigFile{*this, "load-config-file",
       llvm::cl::desc("Path to load a device configuration file in JSON format"),
       llvm::cl::init("")};
-=======
+
   Option<bool> useZHighPerfModel{*this, "use-zhigh-perf-model",
       llvm::cl::desc("Enable ZHigh cost model for ops on NNPA vs CPU"),
       llvm::cl::init(false)};
->>>>>>> ded4d470
 
   void runOnOperation() final;
 
@@ -203,11 +194,20 @@
   for (Operation *op : ops) {
     // Set device if it is empty or unavailable.
     StringAttr device = op->getAttrOfType<mlir::StringAttr>(DEVICE_ATTRIBUTE);
-<<<<<<< HEAD
-    if (!device || device.getValue().empty()) {
-      if (!cpuOps.contains(op))
-        op->setAttr(DEVICE_ATTRIBUTE, StringAttr::get(context, NNPA_DEVICE));
+    if (device && !device.getValue().empty())
+      continue;
+    // Op that is legal (should remain on the CPU) as determined by compiler
+    // analysis.
+    if (cpuOps.contains(op))
+      continue;
+    // Now we have an operation that can work on the NNPA, check if its
+    // beneficial
+    if (useZHighPerfModel && !isOpFasterOnNNPA(op, &dimAnalysis)) {
+      op->setAttr(DEVICE_ATTRIBUTE, StringAttr::get(context, CPU_DEVICE));
+      continue;
     }
+    // Compiler determined that we want this op on the NNPA, mark as such.
+    op->setAttr(DEVICE_ATTRIBUTE, StringAttr::get(context, NNPA_DEVICE));
   }
 
   // Create a JSON configuration file if required.
@@ -291,24 +291,6 @@
         "Error saving device placement json file : " + StringRef(EC.message()));
   jsonOS << llvm::json::Value(std::move(jsonContent)) << "\n";
   jsonOS.close();
-=======
-    if (device && !device.getValue().empty())
-      return WalkResult::advance();
-    // Op that is legal (should remain on the CPU) as determined by compiler
-    // analysis.
-    if (cpuOps.contains(op))
-      return WalkResult::advance();
-    // Now we have an operation that can work on the NNPA, check if its
-    // beneficial
-    if (useZHighPerfModel && !isOpFasterOnNNPA(op, &dimAnalysis)) {
-      op->setAttr(DEVICE_ATTRIBUTE, StringAttr::get(context, CPU_DEVICE));
-      return WalkResult::advance();
-    }
-    // Compiler determined that we want this op on the NNPA, mark as such.
-    op->setAttr(DEVICE_ATTRIBUTE, StringAttr::get(context, NNPA_DEVICE));
-    return WalkResult::advance();
-  });
->>>>>>> ded4d470
 }
 
 } // namespace
@@ -322,14 +304,11 @@
   return std::make_unique<DevicePlacementPass>();
 }
 
-<<<<<<< HEAD
 std::unique_ptr<mlir::Pass> createDevicePlacementPass(
-    std::string loadConfigFile, std::string saveConfigFile) {
-  return std::make_unique<DevicePlacementPass>(loadConfigFile, saveConfigFile);
-=======
-std::unique_ptr<mlir::Pass> createDevicePlacementPass(bool useZHighPerfModel) {
-  return std::make_unique<DevicePlacementPass>(useZHighPerfModel);
->>>>>>> ded4d470
+    std::string loadConfigFile, std::string saveConfigFile,
+    bool useZHighPerfModel) {
+  return std::make_unique<DevicePlacementPass>(
+      loadConfigFile, saveConfigFile, useZHighPerfModel);
 }
 
 } // namespace onnx_mlir
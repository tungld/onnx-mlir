/*
 * SPDX-License-Identifier: Apache-2.0
 */

//====----- ONNXToKrnlCommon.cpp - ONNX dialects to Krnl lowering ---------===//
//
// Copyright 2019-2022 The IBM Research Authors.
//
// =============================================================================
//
// This file contains common code shared by the functions performing the
// lowering to the KRNL dialect.
//
//===----------------------------------------------------------------------===//

#include "src/Conversion/ONNXToKrnl/ONNXToKrnlCommon.hpp"
#include "src/Accelerators/Accelerator.hpp"
#include "src/Dialect/Krnl/DialectBuilder.hpp"
#include "src/Dialect/Mlir/DialectBuilder.hpp"

bool ONNXToKrnl_gEmitDealloc = false;

namespace onnx_mlir {

Value OnnxToKrnlBuilder::reshape(
    const Value input, const ArrayRef<DimIndexExpr> shapeDims) const {
  assert(!shapeDims.empty() && "Shape dimensions should not be empty");

  ShapedType inputType = input.getType().cast<ShapedType>();
  Type elementType = inputType.getElementType();

  // If the output dimensions are all literals the 'onnx/Reshape' operation
  // can take the new shape via an 'onnx.Constant'.
  if (llvm::all_of(
          shapeDims, [](const DimIndexExpr &dim) { return dim.isLiteral(); })) {
    SmallVector<int64_t, 6> shape;
    for (const IndexExpr &dim : shapeDims)
      shape.push_back(dim.getLiteral());

    auto constantOp =
        createONNXConstantOpWithDenseAttr(b, loc, b.getI64TensorAttr(shape));

    Value reshapeRes = b.create<ONNXReshapeOp>(
        loc, MemRefType::get(shape, elementType), input, constantOp);

    return reshapeRes;
  }

  MemRefBuilder memRefBuilder(b, loc);
  KrnlBuilder krnlBuilder(memRefBuilder);

  // When the output dimensions aren't all literals we need to generate code
  // to compute the shape. Allocate a buffer and store the putput dimension
  // into it.
  IndexType indexTy = b.getIndexType();
  int64_t length = shapeDims.size();
  memref::AllocOp alloc =
      memRefBuilder.alignedAlloc(MemRefType::get({length}, indexTy), 16);

  for (int64_t i = 0; i < length; ++i) {
    Value index = emitConstantOp(b, loc, indexTy, i);
    Value data = shapeDims[i].getValue();
    krnlBuilder.store(data, alloc, index);
  }

  // Now create the 'onnx.Reshape' operation. Because the shape is not a
  // compile time constant it is effectively unknown.
  SmallVector<int64_t> shape(length, -1);
  Value reshapeRes = b.create<ONNXReshapeOp>(
      loc, MemRefType::get(shape, elementType), input, alloc);

  // The 'onnx.Reshape' operation yields a memref with unknown extents, so we
  // need to explicitly cast the result to the know size.
  SmallVector<int64_t, 6> castOutputShape;
  for (const IndexExpr &dim : shapeDims)
    castOutputShape.push_back(dim.isLiteral() ? dim.getLiteral() : -1);

  Value castRes = memRefBuilder.cast(
      reshapeRes, MemRefType::get(castOutputShape, elementType));

  return castRes;
}

Value OnnxToKrnlBuilder::transpose(const Value input,
    const ArrayRef<int64_t> perm,
    const ArrayRef<DimIndexExpr> outputDims) const {
  assert(!outputDims.empty() && "Output dimensions should not be empty");
  assert(!perm.empty() && perm.size() == outputDims.size() &&
         "Expecting valid permutation array");

  // Compute the shape of the 'onnx.Transpose' result.
  SmallVector<int64_t, 6> shape;
  for (const IndexExpr &dim : outputDims)
    shape.push_back(dim.isLiteral() ? dim.getLiteral() : -1);

  // Create the "onnx.Transpose" operation.
  ShapedType inputType = input.getType().cast<ShapedType>();
  Value transposeRes = b.create<ONNXTransposeOp>(loc,
      MemRefType::get(shape, inputType.getElementType()), input,
      b.getI64ArrayAttr(perm));

  return transposeRes;
}

/// Check if all operands are scalar values at compile time.
bool hasAllScalarValues(ArrayRef<Value> values) {
  for (Value value : values) {
    if (value.getType().cast<ShapedType>().getRank() != 0)
      return false;
  }
  return true;
}

<<<<<<< HEAD
=======
/// Check if the value is a KrnlGlobalOp with a dense attribute of non-negative
/// integer constants.
bool indicesAreNonNegativeConstants(Value indices) {
  DenseElementsAttr valueAttribute =
      krnl::getDenseElementAttributeFromKrnlValue(indices);
  if (!valueAttribute || !valueAttribute.getElementType().isa<IntegerType>())
    return false;

  return llvm::all_of(valueAttribute.getValues<IntegerAttr>(),
      [](const IntegerAttr &val) { return val.getInt() >= 0; });
}

/// Get the corresponding MemRefType of a given TensorType/SeqType/MemRefType.
MemRefType convertToMemRefType(Type type) {
  // Convert the element type of the (tensor or memref) to a valid Krnl type.
  auto convertElemType = [](Type elemType) -> Type {
    if (elemType.isa<ONNXStringType>())
      return krnl::StringType::get(elemType.getContext());
    return elemType;
  };

  if (auto tensorType = type.dyn_cast_or_null<TensorType>()) {
    assert(tensorType.hasRank() && "expected only ranked shapes");
    MemRefType memRefType = MemRefType::get(
        tensorType.getShape(), convertElemType(tensorType.getElementType()));
    return memRefType;
  }

  if (auto seqType = type.dyn_cast_or_null<SeqType>()) {
    ShapedType seqElementType = seqType.getElementType();
    Type seqElementMemRefType =
        seqElementType.hasRank()
            ? (Type)convertToMemRefType(seqElementType)
            : (Type)UnrankedMemRefType::get(seqElementType.getElementType(), 0);
    SmallVector<int64_t, 1> dims;
    dims.emplace_back(seqType.getLength());
    llvm::ArrayRef<int64_t> shape(dims.data(), dims.size());
    MemRefType memRefType = MemRefType::get(shape, seqElementMemRefType);
    return memRefType;
  }

  assert(type.isa<MemRefType>() && "Expecting a MemRefType");
  auto memRefType = type.cast<MemRefType>();
  return MemRefType::get(
      memRefType.getShape(), convertElemType(memRefType.getElementType()));
}

>>>>>>> 336c8f48
/// Insert an allocation and deallocation for the given MemRefType.
Value insertAllocAndDealloc(MemRefType type, Location loc,
    PatternRewriter &rewriter, bool insertDealloc, Value operand,
    int64_t alignment) {
  MemRefBuilder createMemRef(rewriter, loc);
  // Put together alloc operands for any dynamic dimensions of the memref.
  memref::AllocOp alloc;
  if (operand) {
    auto memRefShape = type.getShape();
    auto rank = memRefShape.size();

    SmallVector<Value, 4> allocOperands;
    for (unsigned int i = 0; i < rank; ++i)
      if (memRefShape[i] < 0) {
        auto dim = createMemRef.dim(operand, i);
        allocOperands.push_back(dim);
      }
    alloc = createMemRef.alignedAlloc(type, allocOperands, alignment);
  } else {
    alloc = createMemRef.alignedAlloc(type, alignment);
  }

  if (!ONNXToKrnl_gEmitDealloc)
    return alloc;

  // Make sure to allocate at the beginning of the block if
  // all dimensions are known.
  auto *parentBlock = alloc.getOperation()->getBlock();
  if (hasAllConstantDimensions(type))
    alloc.getOperation()->moveBefore(&parentBlock->front());

  if (insertDealloc) {
    auto dealloc = createMemRef.dealloc(alloc);
    dealloc.getOperation()->moveBefore(&parentBlock->back());
  }

  return alloc;
}

// Simple version of insert alloc and dealloc that does not handle alignment
// or additional operands (to be studied and added as needed). For unknown
// dimensions, it uses the index expressions to retrieve the corresponding
// values.
Value insertAllocAndDeallocSimple(PatternRewriter &rewriter, Operation *op,
    MemRefType type, Location loc, const SmallVectorImpl<IndexExpr> &outputDims,
    bool insertDealloc, int64_t alignment) {
  // Constant, use the normal insert with no additional operands or alignment.
  if (hasAllConstantDimensions(type))
    return insertAllocAndDealloc(
        type, loc, rewriter, insertDealloc, nullptr, alignment);
  // Otherwise, take the unkown operands from the output dim IndexExpressions
  SmallVector<Value, 2> allocOperands;
  auto memRefShape = type.getShape();
  auto rank = memRefShape.size();

  for (unsigned int i = 0; i < rank; ++i) {
    if (memRefShape[i] < 0) {
      // have dyn shape
      allocOperands.emplace_back(outputDims[i].getValue());
    }
  }
  MemRefBuilder createMemRef(rewriter, loc);
  memref::AllocOp allocOp =
      createMemRef.alignedAlloc(type, allocOperands, alignment);

  if (!ONNXToKrnl_gEmitDealloc)
    return allocOp;

  if (insertDealloc) {
    auto *parentBlock = allocOp.getOperation()->getBlock();
    auto dealloc = createMemRef.dealloc(allocOp);
    dealloc.getOperation()->moveBefore(&parentBlock->back());
  }
  return allocOp;
}

Value insertAllocAndDeallocSimple(PatternRewriter &rewriter, Operation *op,
    MemRefType type, Location loc, const SmallVectorImpl<IndexExpr> &outputDims,
    int64_t alignment) {

  bool insertDealloc = checkInsertDealloc(op);

  return insertAllocAndDeallocSimple(
      rewriter, op, type, loc, outputDims, insertDealloc, alignment);
}

// Determine if current function returns the result value of the
// current op or the result value of reinterpret_cast op whose
// operand is the result value of current op. If it does then
// dealloc should not be inserted.
bool checkInsertDealloc(Operation *currentOp, int resultIndex) {
  if (ONNXToKrnl_gEmitDealloc == false)
    return false;

  auto parentBlock = currentOp->getBlock();
  bool insertDealloc = true;

  // Check if the result value of `currentOp` is an operand of
  // `ReinterpretCastOp`, and store the result value of `ReinterpretCastOp`.
  // Reshape, Squeeze, and Unsqueeze ops are checked because they are lowered to
  // `ReinterpretCastOp`.
  SmallVector<Value, 32> castOpResults;
  if (currentOp->getNumResults() > 0) {
    parentBlock->walk([currentOp, resultIndex, &castOpResults](Operation *op) {
      if (isa<memref::ReinterpretCastOp>(op) || isa<ONNXReshapeOp>(op) ||
          isa<ONNXSqueezeV11Op>(op) || isa<ONNXUnsqueezeV11Op>(op) ||
          isa<ONNXSqueezeOp>(op) || isa<ONNXUnsqueezeOp>(op)) {
        auto result = currentOp->getResult(resultIndex);
        for (const auto &operand : op->getOperands())
          if (operand == result)
            castOpResults.emplace_back(op->getResults()[0]);
      }
    });
  }
  // If there is at least one result to investigate.
  if (currentOp->getNumResults() > 0) {
    parentBlock->walk(
        [&insertDealloc, currentOp, resultIndex, &castOpResults](ReturnOp op) {
          auto result = currentOp->getResult(resultIndex);
          for (const auto &operand : op.getOperands()) {
            // Determine if current function returns the result value of the
            // current op.
            if (operand == result)
              insertDealloc = false;
            // Determin if the result value of reinterpret_cast op whose operand
            // is the result value of current op
            for (const auto &castOpResult : castOpResults)
              if (operand == castOpResult)
                insertDealloc = false;
          }
        });
  }
  return insertDealloc;
}

// Create a mapping from result type's dimensions to input type's dimensions,
// given that the result type is the result of a reduction op over the input
// type.
std::map<int64_t, int64_t> getReductionMapping(
    MemRefType inputTy, ArrayRef<int64_t> axes, bool keepdims) {
  std::map<int64_t, int64_t> OutInDimMap;
  int64_t rank = inputTy.getRank();

  // Mark reduction axes.
  std::vector<bool> isReductionAxis;
  for (decltype(rank) i = 0; i < rank; ++i) {
    if (std::find(axes.begin(), axes.end(), i) != axes.end())
      isReductionAxis.push_back(true);
    else
      isReductionAxis.push_back(false);
  }

  for (decltype(rank) inIndex = 0, outIndex = 0; inIndex < rank; ++inIndex) {
    // If it is a reduction axis, there is no relationship among dimensions.
    if (isReductionAxis[inIndex]) {
      if (keepdims)
        outIndex++;
    } else {
      OutInDimMap.insert(std::make_pair(outIndex, inIndex));
      outIndex++;
    }
  }

  return OutInDimMap;
}

// Add bounds associated with the op operand to the KRNL iteration pack.
// Dynamic dimension are supported.
void addDimensionToPack(ConversionPatternRewriter &rewriter, Location loc,
    krnl::KrnlIterateOperandPack &pack, Value operand, int index) {
  auto shape = operand.getType().cast<MemRefType>().getShape();
  if (shape[index] < 0) {
    MultiDialectBuilder<MemRefBuilder> create(rewriter, loc);
    pack.pushConstantBound(0);
    pack.pushOperandBound(create.mem.dim(operand, index));
  } else {
    pack.pushConstantBound(0);
    pack.pushConstantBound(shape[index]);
  }
}

// Function that emits the definition of loops references.
void defineLoops(ConversionPatternRewriter &rewriter, Location loc,
    std::vector<Value> &loops, int64_t numLoops) {
  MultiDialectBuilder<KrnlBuilder> create(rewriter, loc);
  ValueRange loopsOp = create.krnl.defineLoops(numLoops);
  loops.reserve(numLoops);
  for (auto result : loopsOp)
    loops.push_back(result);
}

Value getDimOrConstant(ConversionPatternRewriter &rewriter, Location loc,
    Value operand, int64_t axis, Type type) {
  MultiDialectBuilder<MathBuilder, MemRefBuilder> create(rewriter, loc);
  ArrayRef<int64_t> shape = operand.getType().cast<ShapedType>().getShape();
  return (shape[axis] < 0)
             ? create.math.cast(type, create.mem.dim(operand, axis))
             : create.math.constant(type, shape[axis]);
}

/// Emit an ONNXSqueezeV11Op. If the input is constant, do const propagation,
/// and return a constant.
Value foldOrEmitONNXSqueezeV11Op(ConversionPatternRewriter &rewriter,
    Location loc, Type resultType, Value input, int64_t axis) {
  if (krnl::isKrnlGlobalConstant(input) || isDenseONNXConstant(input)) {
    char *inputBuffer = createArrayFromDenseElementsAttr(
        input.getDefiningOp()
            ->getAttrOfType<::mlir::Attribute>("value")
            .dyn_cast_or_null<mlir::DenseElementsAttr>());

    Value constVal = createDenseONNXConstantOp(
        rewriter, loc, resultType.cast<ShapedType>(), inputBuffer)
                         .getResult();
    free(inputBuffer);
    return constVal;
  } else {
    return rewriter
        .create<ONNXSqueezeV11Op>(
            loc, resultType, input, rewriter.getI64ArrayAttr(axis))
        .getResult();
  }
}

/// Emit an ONNXUnsqueezeV11Op. If the input is constant, do const propagation,
/// and return a constant.
Value foldOrEmitONNXUnsqueezeV11Op(ConversionPatternRewriter &rewriter,
    Location loc, Type resultType, Value input, int64_t axis) {
  if (krnl::isKrnlGlobalConstant(input) || isDenseONNXConstant(input)) {
    char *inputBuffer = createArrayFromDenseElementsAttr(
        input.getDefiningOp()
            ->getAttrOfType<::mlir::Attribute>("value")
            .dyn_cast_or_null<mlir::DenseElementsAttr>());

    Value constVal = createDenseONNXConstantOp(
        rewriter, loc, resultType.cast<ShapedType>(), inputBuffer)
                         .getResult();
    free(inputBuffer);
    return constVal;
  } else {
    return rewriter
        .create<ONNXUnsqueezeV11Op>(
            loc, resultType, input, rewriter.getI64ArrayAttr(axis))
        .getResult();
  }
}

/// Emit an ONNXSplitOp. If the input is constant, do const propagation, and
/// return constants.
/// Only support evenly splitting.
std::vector<Value> foldOrEmitONNXSplitOp(ConversionPatternRewriter &rewriter,
    Location loc, ArrayRef<Type> resultTypes, Value input, int64_t axis) {
  std::vector<Value> resVals;

  int outputNum = resultTypes.size();
  auto inputType = input.getType().cast<ShapedType>();
  auto inputShape = inputType.getShape();
  Type elementType = inputType.getElementType();

  // Compute split offsets.
  SmallVector<int64_t, 4> splitOffsets;
  int64_t offset = 0;
  for (int i = 0; i < outputNum; ++i) {
    splitOffsets.emplace_back(offset);
    offset += inputShape[axis] / outputNum;
  }

  if (krnl::isKrnlGlobalConstant(input) || isDenseONNXConstant(input)) {
    char *inputBuffer = createArrayFromDenseElementsAttr(
        input.getDefiningOp()
            ->getAttrOfType<::mlir::Attribute>("value")
            .dyn_cast_or_null<mlir::DenseElementsAttr>());

    std::vector<char *> resBuffers;
    ConstPropSplitImpl(elementType, inputBuffer, inputShape,
        /*splitAxis=*/axis, /*splitOffsets=*/splitOffsets, resultTypes,
        resBuffers);

    for (int i = 0; i < outputNum; ++i) {
      Value constVal = createDenseONNXConstantOp(
          rewriter, loc, resultTypes[i].cast<ShapedType>(), resBuffers[i])
                           .getResult();
      resVals.emplace_back(constVal);
      free(resBuffers[i]);
    }
    free(inputBuffer);
  } else {
    ONNXSplitV11Op split =
        rewriter.create<ONNXSplitV11Op>(loc, resultTypes, input,
            /*axis=*/axis, nullptr);
    for (int i = 0; i < outputNum; ++i)
      resVals.emplace_back(split.outputs()[i]);
  }
  return resVals;
}

/// Emit an ONNXTransposeOp. If the input is constant, do const propagation, and
/// return a constant.
Value foldOrEmitONNXTransposeOp(ConversionPatternRewriter &rewriter,
    Location loc, Type resultType, Value input, ArrayAttr permAttr) {
  auto inputType = input.getType().cast<ShapedType>();
  auto inputShape = inputType.getShape();
  auto resultShape = resultType.cast<ShapedType>().getShape();
  Type elementType = inputType.getElementType();

  // Get perm attribute.
  SmallVector<uint64_t, 4> perm;
  for (auto permVal : permAttr.getValue())
    perm.emplace_back(permVal.cast<IntegerAttr>().getInt());

  if (krnl::isKrnlGlobalConstant(input) || isDenseONNXConstant(input)) {
    char *inputBuffer = createArrayFromDenseElementsAttr(
        input.getDefiningOp()
            ->getAttrOfType<::mlir::Attribute>("value")
            .dyn_cast_or_null<mlir::DenseElementsAttr>());

    char *resBuffer = allocateBufferFor(resultType, /*useMaxSize=*/true);
    ConstPropTransposeImpl(
        elementType, inputBuffer, inputShape, perm, resultShape, resBuffer);
    Value constVal = createDenseONNXConstantOp(
        rewriter, loc, resultType.cast<ShapedType>(), resBuffer)
                         .getResult();
    free(resBuffer);
    free(inputBuffer);
    return constVal;
  } else
    return rewriter.create<ONNXTransposeOp>(loc, resultType, input, permAttr)
        .getResult();
}

/// Emit MemRef ReinterpretCastOp to create a new view for 'data'.
/// The new view is created using the given 'memRefType' and 'outputDims'.
Value emitMemRefReinterpretCastOp(ConversionPatternRewriter &rewriter,
    Location loc, Value data, const MemRefType &memRefType,
    SmallVectorImpl<IndexExpr> &outputDims) {
  MemRefBuilder createMemRef(rewriter, loc);
  return createMemRef.reinterpretCast(data, outputDims);
}

/// Emit krnl iterate to compute argsort of a given MemRef along a given axis.
/// Output MemRef has the same shape as the input MemRef but is of IndexType.
/// By default, sort values in the descending order.
Value emitArgSort(ConversionPatternRewriter &rewriter, Location loc,
    Value input, int64_t axis, bool ascending) {
  KrnlBuilder createKrnl(rewriter, loc);
  IndexExprScope scope(createKrnl);

  MemRefType inputMemRefType = input.getType().cast<MemRefType>();
  Type indexType = rewriter.getIndexType();
  int64_t rank = inputMemRefType.getRank();
  assert(axis >= 0 && axis < rank && "axis is out of bound");
  LiteralIndexExpr zeroIE(0), oneIE(1);

  MemRefBoundsIndexCapture inputBounds(input);
  SmallVector<IndexExpr, 4> lbs(rank, zeroIE);
  SmallVector<IndexExpr, 4> ubs;
  inputBounds.getDimList(ubs);

  // Create and initialize the result.
  Value order = insertAllocAndDeallocSimple(rewriter, nullptr,
      MemRefType::get(inputMemRefType.getShape(), indexType), loc, ubs,
      /*insertDealloc=*/true);
  ValueRange initLoopDef = createKrnl.defineLoops(rank);
  createKrnl.iterateIE(initLoopDef, initLoopDef, lbs, ubs,
      [&](KrnlBuilder &createKrnl, ValueRange loopInd) {
        // order[axis_0, axis_1, ..., axis_k-1, k, axis_k+1, ....] = k
        createKrnl.store(loopInd[axis], order, loopInd);
      });

  // Do sorting in the descending order of input and return their indices.
  // Using bubble sort.
  SmallVector<IndexExpr, 4> outerUbs(ubs);
  outerUbs[axis] = ubs[axis] - oneIE;
  ValueRange loopDef = createKrnl.defineLoops(rank);
  createKrnl.iterateIE(loopDef, loopDef, lbs, outerUbs,
      [&](KrnlBuilder &createKrnl, ValueRange iLoopInd) {
        IndexExpr i1 = DimIndexExpr(iLoopInd[axis]) + oneIE;
        ValueRange swapLoopDef = createKrnl.defineLoops(1);
        createKrnl.iterateIE(swapLoopDef, swapLoopDef, {i1}, {ubs[axis]},
            [&](KrnlBuilder &createKrnl, ValueRange swapLoopInd) {
              MultiDialectBuilder<KrnlBuilder, MathBuilder, SCFBuilder> create(
                  createKrnl);
              SmallVector<Value> kLoopInd(iLoopInd);
              kLoopInd[axis] = swapLoopInd[0];
              // Load current indices.
              Value iOrd = create.krnl.load(order, iLoopInd);
              Value kOrd = create.krnl.load(order, kLoopInd);
              // Load x.
              SmallVector<Value> xLoopInd(iLoopInd);
              xLoopInd[axis] = iOrd;
              Value x = create.krnl.load(input, xLoopInd);
              // Load y.
              SmallVector<Value> yLoopInd(iLoopInd);
              yLoopInd[axis] = kOrd;
              Value y = create.krnl.load(input, yLoopInd);
              // Compare values and swap indices.
              Value cond;
              if (ascending)
                cond = create.math.sgt(x, y);
              else
                cond = create.math.slt(x, y);
              create.scf.ifThenElse(cond, [&](SCFBuilder &createSCF) {
                KrnlBuilder createKrnl(createSCF);
                createKrnl.store(kOrd, order, iLoopInd);
                createKrnl.store(iOrd, order, kLoopInd);
              });
            });
      });

  return order;
}

/// Return a DenseElementAttr of a KrnlGlobalOp or ONNXConstantOp.
/// This function satisfies the ArrayValueIndexCapture::DenseElementsAttr
/// lambda type, using ONNX and Krnl operations.
DenseElementsAttr getDenseElementAttributeFromConstantValue(Value value) {
  auto definingOp = value.getDefiningOp();
  if (auto globalOp = dyn_cast_or_null<mlir::KrnlGlobalOp>(definingOp)) {
    if (globalOp.value().hasValue())
      return globalOp.valueAttr().dyn_cast<DenseElementsAttr>();
  } else if (auto globalOp =
                 dyn_cast_or_null<mlir::ONNXConstantOp>(definingOp)) {
    if (globalOp.value().hasValue())
      return globalOp.valueAttr().dyn_cast<DenseElementsAttr>();
  }
  return nullptr;
}

/// This function returns a scalar of type 'dtype' from an optional value.
/// Optional value must be: NoneType, memref<1xdtype> or memref<dtype>. Default
/// value is used in case of NoneType.
Value getOptionalScalarValue(ConversionPatternRewriter &rewriter, Location loc,
    Value optionalScalar, Type elementType, double defaultValue) {
  MultiDialectBuilder<KrnlBuilder, MathBuilder> create(rewriter, loc);
  if (optionalScalar.getType().isa<NoneType>()) {
    return create.math.constant(elementType, defaultValue);
  } else if (optionalScalar.getType().cast<ShapedType>().getRank() == 0) {
    return create.krnl.load(optionalScalar, {});
  } else {
    Value zero = create.math.constantIndex(0);
    return create.krnl.load(optionalScalar, {zero});
  }
}

//===----------------------------------------------------------------------===//
// Type conversion from Onnx types to Krnl types.
//===----------------------------------------------------------------------===//

KrnlTypeConverter::KrnlTypeConverter() {
  // The order of type conversion is important: later ones are tried earlier.
  addConversion([](Type type) { return type; });

  addConversion([](ONNXStringType stringType) {
    return krnl::StringType::get(stringType.getContext());
  });

  addConversion([](TensorType tensorType) {
    assert(tensorType.hasRank() && "expected only ranked shapes");
    if (tensorType.getElementType().isa<ONNXStringType>()) {
      Type elementType = krnl::StringType::get(tensorType.getContext());
      return MemRefType::get(tensorType.getShape(), elementType);
    }
    // Acccelators may have special versions of TensorType. Call the conversions
    // of accelerators.
    for (auto *accel : onnx_mlir::accel::Accelerator::getAccelerators()) {
      if (!accel->isActive())
        continue;
      MemRefType memRefType = accel->convertTensorTypeToMemRefType(tensorType);
      if (memRefType)
        return memRefType;
    }
    return MemRefType::get(tensorType.getShape(), tensorType.getElementType());
  });

  addConversion([](SeqType seqType) {
    ShapedType seqElementType = seqType.getElementType();
    Type elementType = seqElementType.getElementType();
    Type seqElementConvertedType;
    if (seqElementType.hasRank()) {
      seqElementConvertedType =
          MemRefType::get(seqElementType.getShape(), elementType);
    } else {
      seqElementConvertedType = UnrankedMemRefType::get(elementType, 0);
    }
    SmallVector<int64_t, 1> dims;
    dims.emplace_back(seqType.getLength());
    llvm::ArrayRef<int64_t> shape(dims.data(), dims.size());
    return MemRefType::get(shape, seqElementConvertedType);
  });

  addSourceMaterialization([&](OpBuilder &builder, Type resultType,
                               ValueRange inputs,
                               Location loc) -> Optional<Value> {
    if (inputs.size() != 1)
      return llvm::None;

    return builder.create<UnrealizedConversionCastOp>(loc, resultType, inputs)
        .getResult(0);
  });

  addTargetMaterialization([&](OpBuilder &builder, Type resultType,
                               ValueRange inputs,
                               Location loc) -> Optional<Value> {
    if (inputs.size() != 1)
      return llvm::None;

    return builder.create<UnrealizedConversionCastOp>(loc, resultType, inputs)
        .getResult(0);
  });
}

} // namespace onnx_mlir<|MERGE_RESOLUTION|>--- conflicted
+++ resolved
@@ -111,8 +111,6 @@
   return true;
 }
 
-<<<<<<< HEAD
-=======
 /// Check if the value is a KrnlGlobalOp with a dense attribute of non-negative
 /// integer constants.
 bool indicesAreNonNegativeConstants(Value indices) {
@@ -125,42 +123,6 @@
       [](const IntegerAttr &val) { return val.getInt() >= 0; });
 }
 
-/// Get the corresponding MemRefType of a given TensorType/SeqType/MemRefType.
-MemRefType convertToMemRefType(Type type) {
-  // Convert the element type of the (tensor or memref) to a valid Krnl type.
-  auto convertElemType = [](Type elemType) -> Type {
-    if (elemType.isa<ONNXStringType>())
-      return krnl::StringType::get(elemType.getContext());
-    return elemType;
-  };
-
-  if (auto tensorType = type.dyn_cast_or_null<TensorType>()) {
-    assert(tensorType.hasRank() && "expected only ranked shapes");
-    MemRefType memRefType = MemRefType::get(
-        tensorType.getShape(), convertElemType(tensorType.getElementType()));
-    return memRefType;
-  }
-
-  if (auto seqType = type.dyn_cast_or_null<SeqType>()) {
-    ShapedType seqElementType = seqType.getElementType();
-    Type seqElementMemRefType =
-        seqElementType.hasRank()
-            ? (Type)convertToMemRefType(seqElementType)
-            : (Type)UnrankedMemRefType::get(seqElementType.getElementType(), 0);
-    SmallVector<int64_t, 1> dims;
-    dims.emplace_back(seqType.getLength());
-    llvm::ArrayRef<int64_t> shape(dims.data(), dims.size());
-    MemRefType memRefType = MemRefType::get(shape, seqElementMemRefType);
-    return memRefType;
-  }
-
-  assert(type.isa<MemRefType>() && "Expecting a MemRefType");
-  auto memRefType = type.cast<MemRefType>();
-  return MemRefType::get(
-      memRefType.getShape(), convertElemType(memRefType.getElementType()));
-}
-
->>>>>>> 336c8f48
 /// Insert an allocation and deallocation for the given MemRefType.
 Value insertAllocAndDealloc(MemRefType type, Location loc,
     PatternRewriter &rewriter, bool insertDealloc, Value operand,

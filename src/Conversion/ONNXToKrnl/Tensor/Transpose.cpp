/*
 * SPDX-License-Identifier: Apache-2.0
 */

//===---------------- Transpose.cpp - Lowering Transpose Op ---------------===//
//
// Copyright 2019-2022 The IBM Research Authors.
//
// =============================================================================
//
// This file lowers the ONNX Transpose Operator to Krnl dialect.
//
//===----------------------------------------------------------------------===//

#include "src/Conversion/ONNXToKrnl/ONNXToKrnlCommon.hpp"
#include "src/Dialect/ONNX/ONNXOps/ShapeHelper.hpp"

using namespace mlir;

namespace onnx_mlir {

struct ONNXTransposeOpLowering : public ConversionPattern {
  using MDBuilder = MultiDialectBuilder<KrnlBuilder, IndexExprBuilderForKrnl,
      MemRefBuilder, MathBuilder>;

  ONNXTransposeOpLowering(TypeConverter &typeConverter, MLIRContext *ctx)
      : ConversionPattern(
            typeConverter, mlir::ONNXTransposeOp::getOperationName(), 1, ctx) {}

  LogicalResult matchAndRewrite(Operation *op, ArrayRef<Value> operands,
      ConversionPatternRewriter &rewriter) const final {
    Location loc = op->getLoc();
    MDBuilder create(rewriter, loc);

    // Operands and attributes.
<<<<<<< HEAD
    ONNXTransposeOpAdaptor operandAdaptor(operands, op->getAttrDictionary());
    Value data = operandAdaptor.data();
    Optional<ArrayAttr> permAttr = operandAdaptor.perm();
=======
    Value data = operandAdaptor.getData();
    auto permAttr = transposeOp.getPerm();
>>>>>>> a7848745

    // Input and output types.
    MemRefType inMemRefType = data.getType().cast<MemRefType>();
    Type outConvertedType =
        typeConverter->convertType(*op->result_type_begin());
    assert(outConvertedType && outConvertedType.isa<MemRefType>() &&
           "Failed to convert type to MemRefType");
    MemRefType outMemRefType = outConvertedType.cast<MemRefType>();

    // Get shape.
    ONNXTransposeOpShapeHelper shapeHelper(op, operands, &create.krnlIE);
    shapeHelper.computeShapeAndAssertOnFailure();
    DimsExpr &outDims = shapeHelper.getOutputDims();

    // If transpose does not permute the non-1 dimensions, it is safe to lower
    // transpose to a view op.
    if (canBeViewOp(inMemRefType, permAttr)) {
      Value view = create.mem.reinterpretCast(data, outDims);
      rewriter.replaceOp(op, view);
      return success();
    }

    // Insert an allocation and deallocation for the result of this operation.
    Value alloc =
        insertAllocAndDeallocSimple(rewriter, op, outMemRefType, loc, outDims);

    // If the last N dimensions are not permuted, do block copying for the last
    // N dimensions. Input and Output's MemRefs must use an identity layout to
    // make sure the block's elements are consecutive.
    //
    // Otherwise, do element-wise copying.

    if (auto numLastDims =
            unchangedInnerDimensions(inMemRefType, outMemRefType, permAttr))
      blockTranspose(data, alloc, permAttr, &create, numLastDims);
    else
      scalarTranspose(data, alloc, permAttr, &create);

    rewriter.replaceOp(op, alloc);
    return success();
  }

private:
  // If transpose does not permute the non-1 dimensions, it is safe to lower
  // transpose to a view op.
  bool canBeViewOp(
      MemRefType inMemRefType, Optional<ArrayAttr> permAttr) const {
    ArrayRef<int64_t> dims = inMemRefType.getShape();
    uint64_t rank = inMemRefType.getRank();

    SmallVector<int64_t, 4> originalAxes;
    for (uint64_t axis = 0; axis < dims.size(); ++axis)
      if (dims[axis] != 1)
        originalAxes.emplace_back(axis);

    SmallVector<int64_t, 4> permutedAxes;
    for (uint64_t i = 0; i < rank; ++i) {
      int64_t axis = ArrayAttrIntVal(permAttr, i);
      if (dims[axis] != 1)
        permutedAxes.emplace_back(axis);
    }
    return (originalAxes == permutedAxes);
  }

  // Determine how many consecutive inner-most dimensions are not permuted.
  // Only apply to MemRefs whose affine layout is identity.
  int unchangedInnerDimensions(MemRefType inputMemRefType,
      MemRefType outputMemRefType, Optional<ArrayAttr> permAttr) const {
    // Verify that the input's affine layout is identity.
    AffineMap im = inputMemRefType.getLayout().getAffineMap();
    if (im.getNumResults() != 1 && !im.isIdentity())
      return 0;
    // Verify that the output's affine layout is identity.
    AffineMap om = outputMemRefType.getLayout().getAffineMap();
    if (om.getNumResults() != 1 && !om.isIdentity())
      return 0;

    int numberOfUnchangedInnerDims = 0;
    uint64_t rank = inputMemRefType.getRank();
    for (int i = rank - 1; i >= 0; --i) {
      if (ArrayAttrIntVal(permAttr, i) == i)
        numberOfUnchangedInnerDims++;
      else
        break;
    }

    return numberOfUnchangedInnerDims;
  }

  // Do transpose by copying elements one-by-one.
  void scalarTranspose(Value inputMemRef, Value outputMemRef,
      Optional<ArrayAttr> permAttr, MDBuilder *create) const {
    uint64_t rank = outputMemRef.getType().cast<MemRefType>().getRank();
    ValueRange loopDef = create->krnl.defineLoops(rank);
    SmallVector<IndexExpr, 4> lbs(rank, LiteralIndexExpr(0));
    SmallVector<IndexExpr, 4> ubs;
    create->krnlIE.getShapeAsDims(inputMemRef, ubs);

    create->krnl.iterateIE(loopDef, loopDef, lbs, ubs,
        [&](KrnlBuilder &createKrnl, ValueRange indices) {
          // Compute the indices used by the load operation.
          SmallVector<IndexExpr, 4> storeIndices;
          for (uint64_t i = 0; i < rank; ++i) {
            Value index = indices[ArrayAttrIntVal(permAttr, i)];
            storeIndices.emplace_back(DimIndexExpr(index));
          }
          Value loadData = createKrnl.load(inputMemRef, indices);
          createKrnl.storeIE(loadData, outputMemRef, storeIndices);
        });
  }

  // Do transpose by copying block of consecutive elements in the inner-most
  // dimensions.
  void blockTranspose(Value inputMemRef, Value outputMemRef,
      Optional<ArrayAttr> permAttr, MDBuilder *create, int numLastDims) const {
    Type i64Ty = create->math.getBuilder().getI64Type();
    MemRefType inMemRefType = inputMemRef.getType().cast<MemRefType>();
    uint64_t rank = inMemRefType.getRank();
    uint64_t outerRank = rank - numLastDims;

    // Input and output upperbounds.
    SmallVector<IndexExpr, 4> inUBs;
    create->krnlIE.getShapeAsDims(inputMemRef, inUBs);
    SmallVector<IndexExpr, 4> outUBs;
    create->krnlIE.getShapeAsDims(outputMemRef, outUBs);

    // Strides
    SmallVector<IndexExpr, 4> inStrides, outStrides;
    inStrides.resize_for_overwrite(rank);
    inStrides[rank - 1] = LiteralIndexExpr(1);
    IndexExpr strideIE = LiteralIndexExpr(1);
    for (int i = rank - 2; i >= 0; --i) {
      strideIE = strideIE * inUBs[i + 1];
      inStrides[i] = strideIE;
    }
    strideIE = LiteralIndexExpr(1);
    outStrides.resize_for_overwrite(rank);
    for (int i = rank - 2; i >= 0; --i) {
      strideIE = strideIE * outUBs[i + 1];
      outStrides[i] = strideIE;
    }

    // The number of elements in a block to copy, computed for the last N
    // dimensions.
    IndexExpr elemsToCopy = LiteralIndexExpr(1);
    for (uint64_t i = rank - numLastDims; i < rank; ++i)
      elemsToCopy = elemsToCopy * inUBs[i];
    Value elemsToCopyI64 = create->math.cast(i64Ty, elemsToCopy.getValue());

    // Remove the last N dimensions in strides and bounds.
    inStrides.truncate(outerRank);
    outStrides.truncate(outerRank);
    inUBs.truncate(outerRank);
    outUBs.truncate(outerRank);

    // Main loop defined over the outer-most dimensions.
    ValueRange loopDef = create->krnl.defineLoops(outerRank);
    SmallVector<IndexExpr, 4> lbs(outerRank, LiteralIndexExpr(0));
    create->krnl.iterateIE(loopDef, loopDef, lbs, inUBs,
        [&](KrnlBuilder &createKrnl, ValueRange indices) {
          MultiDialectBuilder<MathBuilder, KrnlBuilder> create(createKrnl);
          // Compute destination and source offsets for memcpy.
          IndexExpr destOffsetIE = LiteralIndexExpr(0);
          IndexExpr srcOffsetIE = LiteralIndexExpr(0);
          for (uint64_t i = 0; i < outerRank; ++i) {
            // source offset
            DimIndexExpr srcIndex(indices[i]);
            srcOffsetIE =
                srcOffsetIE + srcIndex * SymbolIndexExpr(inStrides[i]);
            // destination offset
            DimIndexExpr destIndex(indices[ArrayAttrIntVal(permAttr, i)]);
            // Note: index for outStrides is not the permuted index.
            destOffsetIE =
                destOffsetIE + destIndex * SymbolIndexExpr(outStrides[i]);
          }
          // call memcpy.
          create.krnl.memcpy(outputMemRef, inputMemRef, elemsToCopyI64,
              destOffsetIE.getValue(), srcOffsetIE.getValue());
        });
  }
};

void populateLoweringONNXTransposeOpPattern(RewritePatternSet &patterns,
    TypeConverter &typeConverter, MLIRContext *ctx) {
  patterns.insert<ONNXTransposeOpLowering>(typeConverter, ctx);
}

} // namespace onnx_mlir<|MERGE_RESOLUTION|>--- conflicted
+++ resolved
@@ -33,14 +33,9 @@
     MDBuilder create(rewriter, loc);
 
     // Operands and attributes.
-<<<<<<< HEAD
     ONNXTransposeOpAdaptor operandAdaptor(operands, op->getAttrDictionary());
-    Value data = operandAdaptor.data();
-    Optional<ArrayAttr> permAttr = operandAdaptor.perm();
-=======
     Value data = operandAdaptor.getData();
     auto permAttr = transposeOp.getPerm();
->>>>>>> a7848745
 
     // Input and output types.
     MemRefType inMemRefType = data.getType().cast<MemRefType>();

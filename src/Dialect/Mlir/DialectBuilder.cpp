/*
 * SPDX-License-Identifier: Apache-2.0
 */

//===------ DialectBuilder.cpp - Helper functions for MLIR dialects -------===//
//
// Copyright 2019-2022 The IBM Research Authors.
//
// =============================================================================
//
// This file contains helper functions for building MLIR operations.
//
//===----------------------------------------------------------------------===//

#include "mlir/Dialect/Func/IR/FuncOps.h"
#include "mlir/Dialect/LLVMIR/LLVMDialect.h"
#include "mlir/Dialect/Math/IR/Math.h"
#include "mlir/Dialect/MemRef/IR/MemRef.h"
#include "mlir/Dialect/SCF/IR/SCF.h"
#include "mlir/Dialect/Shape/IR/Shape.h"
#include "mlir/Dialect/Vector/IR/VectorOps.h"
#include "mlir/IR/IRMapping.h"
#include "llvm/ADT/TypeSwitch.h"
#include "llvm/Support/Debug.h"

// Please do not add dependences on ONNX or KRNL dialects.
#include "src/Dialect/Mlir/DialectBuilder.hpp"

#define DEBUG_TYPE "dialect_builder"

using namespace mlir;

namespace onnx_mlir {

//===----------------------------------------------------------------------===//
// Original code for MathBuilder is copied from LLVM MLIR Utils.cpp
// Modified here to add operations, add super class.
// License added here for this class for completeness.
// Part of the LLVM Project, under the Apache License v2.0 with LLVM Exceptions.
// See https://llvm.org/LICENSE.txt for license information.
// SPDX-License-Identifier: Apache-2.0 WITH LLVM-exception
//===----------------------------------------------------------------------===//

// Test for unsigned as signless are treated as signed. For reference, check in
// MLIR AffineToStandard where comparison of indices are done with slt and sgt,
// for example. Indices are signless. Also, in ONNX, we currently treat all
// ONNX Integers as MLIR signless, and only flag the ONNX Unsigned Integer as
// MLIR unsigned integer.

Value MathBuilder::abs(Value val) const {
  if (val.getType().isa<IntegerType>() || val.getType().isa<IndexType>())
    return b().create<math::AbsIOp>(loc(), val);
  return b().create<math::AbsFOp>(loc(), val);
}

Value MathBuilder::andi(Value lhs, Value rhs) const {
  assert(lhs.getType() == rhs.getType() && "expected same type");
  return b().create<arith::AndIOp>(loc(), lhs, rhs);
}

Value MathBuilder::ori(Value lhs, Value rhs) const {
  assert(lhs.getType() == rhs.getType() && "expected same type");
  return b().create<arith::OrIOp>(loc(), lhs, rhs);
}

Value MathBuilder::add(Value lhs, Value rhs) const {
  assert(lhs.getType() == rhs.getType() && "expected same type");
  if (lhs.getType().isa<IntegerType>() || lhs.getType().isa<IndexType>())
    return b().create<arith::AddIOp>(loc(), lhs, rhs);
  return b().create<arith::AddFOp>(loc(), lhs, rhs);
}

Value MathBuilder::sub(Value lhs, Value rhs) const {
  assert(lhs.getType() == rhs.getType() && "expected same type");
  if (lhs.getType().isa<IntegerType>() || lhs.getType().isa<IndexType>())
    return b().create<arith::SubIOp>(loc(), lhs, rhs);
  return b().create<arith::SubFOp>(loc(), lhs, rhs);
}

Value MathBuilder::mul(Value lhs, Value rhs) const {
  assert(lhs.getType() == rhs.getType() && "expected same type");
  if (lhs.getType().isa<IntegerType>() || lhs.getType().isa<IndexType>())
    return b().create<arith::MulIOp>(loc(), lhs, rhs);
  return b().create<arith::MulFOp>(loc(), lhs, rhs);
}

Value MathBuilder::div(Value lhs, Value rhs) const {
  assert(lhs.getType() == rhs.getType() && "expected same type");
  if (lhs.getType().isa<FloatType>())
    return b().create<arith::DivFOp>(loc(), lhs, rhs);
  else if (lhs.getType().isUnsignedInteger())
    return b().create<arith::DivUIOp>(loc(), lhs, rhs);
  else
    return b().create<arith::DivSIOp>(loc(), lhs, rhs);
}

Value MathBuilder::rem(Value lhs, Value rhs) const {
  assert(lhs.getType() == rhs.getType() && "expected same type");
  if (lhs.getType().isa<FloatType>())
    return b().create<arith::RemFOp>(loc(), lhs, rhs);
  else if (lhs.getType().isUnsignedInteger())
    return b().create<arith::RemUIOp>(loc(), lhs, rhs);
  else
    return b().create<arith::RemSIOp>(loc(), lhs, rhs);
}

Value MathBuilder::ceilDiv(Value lhs, Value rhs) const {
  assert(lhs.getType() == rhs.getType() && "expected same type");
  assert(!lhs.getType().isa<FloatType>() && "int only");
  if (lhs.getType().isUnsignedInteger())
    return b().create<arith::CeilDivUIOp>(loc(), lhs, rhs);
  else
    return b().create<arith::CeilDivSIOp>(loc(), lhs, rhs);
}

Value MathBuilder::floorDiv(Value lhs, Value rhs) const {
  assert(lhs.getType() == rhs.getType() && "expected same type");
  assert(!lhs.getType().isa<FloatType>() && "int only");
  if (lhs.getType().isUnsignedInteger()) {
    // Using regular unsigned div is ok as it rounds toward zero.
    return b().create<arith::DivUIOp>(loc(), lhs, rhs);
  } else
    return b().create<arith::FloorDivSIOp>(loc(), lhs, rhs);
}

Value MathBuilder::exp(Value val) const {
  assert(val.getType().isa<FloatType>() && "Data type must be float.");
  return b().create<math::ExpOp>(loc(), val);
}

Value MathBuilder::exp2(Value val) const {
  assert(val.getType().isa<FloatType>() && "Data type must be float.");
  return b().create<math::Exp2Op>(loc(), val);
}

Value MathBuilder::log2(Value val) const {
  assert(val.getType().isa<FloatType>() && "Data type must be float.");
  return b().create<math::Log2Op>(loc(), val);
}

Value MathBuilder::sqrt(Value val) const {
  assert(val.getType().isa<FloatType>() && "Data type must be float.");
  return b().create<math::SqrtOp>(loc(), val);
}

Value MathBuilder::pow(Value base, Value exp) const {
  assert(base.getType().isa<FloatType>() && "Data type must be float.");
  return b().create<math::PowFOp>(loc(), base, exp);
}

Value MathBuilder::ceil(Value val) const {
  assert(val.getType().isa<FloatType>() && "Data type must be float.");
  return b().create<math::CeilOp>(loc(), val);
}

Value MathBuilder::floor(Value val) const {
  assert(val.getType().isa<FloatType>() && "Data type must be float.");
  return b().create<math::FloorOp>(loc(), val);
}

Value MathBuilder::min(Value lhs, Value rhs) const {
  assert(lhs.getType() == rhs.getType() && "expected same type");
  if (lhs.getType().isa<IntegerType>() || lhs.getType().isa<IndexType>())
    // Test for unsigned as signless are treated as signed.
    if (lhs.getType().isUnsignedInteger())
      return b().create<arith::MinUIOp>(loc(), lhs, rhs);
    else
      return b().create<arith::MinSIOp>(loc(), lhs, rhs);
  else
    return b().create<arith::MinFOp>(loc(), lhs, rhs);
}

Value MathBuilder::max(Value lhs, Value rhs) const {
  assert(lhs.getType() == rhs.getType() && "expected same type");
  if (lhs.getType().isa<IntegerType>() || lhs.getType().isa<IndexType>())
    // Test for unsigned as signless are treated as signed.
    if (lhs.getType().isUnsignedInteger())
      return b().create<arith::MaxUIOp>(loc(), lhs, rhs);
    else
      return b().create<arith::MaxSIOp>(loc(), lhs, rhs);
  else
    return b().create<arith::MaxFOp>(loc(), lhs, rhs);
}

Value MathBuilder::sgt(Value lhs, Value rhs) const {
  if (lhs.getType().isa<IntegerType>() || lhs.getType().isa<IndexType>())
    return createArithCmp(lhs, rhs, arith::CmpIPredicate::sgt);
  return createArithCmp(lhs, rhs, arith::CmpFPredicate::OGT);
}

Value MathBuilder::sge(Value lhs, Value rhs) const {
  if (lhs.getType().isa<IntegerType>() || lhs.getType().isa<IndexType>())
    return createArithCmp(lhs, rhs, arith::CmpIPredicate::sge);
  return createArithCmp(lhs, rhs, arith::CmpFPredicate::OGE);
}

Value MathBuilder::slt(Value lhs, Value rhs) const {
  if (lhs.getType().isa<IntegerType>() || lhs.getType().isa<IndexType>())
    return createArithCmp(lhs, rhs, arith::CmpIPredicate::slt);
  return createArithCmp(lhs, rhs, arith::CmpFPredicate::OLT);
}

Value MathBuilder::sle(Value lhs, Value rhs) const {
  if (lhs.getType().isa<IntegerType>() || lhs.getType().isa<IndexType>())
    return createArithCmp(lhs, rhs, arith::CmpIPredicate::sle);
  return createArithCmp(lhs, rhs, arith::CmpFPredicate::OLE);
}

Value MathBuilder::eq(Value lhs, Value rhs) const {
  if (lhs.getType().isa<IntegerType>() || lhs.getType().isa<IndexType>())
    return createArithCmp(lhs, rhs, arith::CmpIPredicate::eq);
  return createArithCmp(lhs, rhs, arith::CmpFPredicate::OEQ);
}

Value MathBuilder::neq(Value lhs, Value rhs) const {
  if (lhs.getType().isa<IntegerType>() || lhs.getType().isa<IndexType>())
    return createArithCmp(lhs, rhs, arith::CmpIPredicate::ne);
  return createArithCmp(lhs, rhs, arith::CmpFPredicate::ONE);
}

Value MathBuilder::select(Value cmp, Value lhs, Value rhs) const {
  assert(lhs.getType() == rhs.getType() && "expected same type");
  return b().create<arith::SelectOp>(loc(), cmp, lhs, rhs);
}

Value MathBuilder::constant(Type type, double val) const {
  Value constant = nullptr;
  TypeSwitch<Type>(type)
      .Case<Float16Type>([&](Type) {
        constant =
            b().create<arith::ConstantOp>(loc(), b().getF16FloatAttr(val));
      })
      .Case<Float32Type>([&](Type) {
        constant =
            b().create<arith::ConstantOp>(loc(), b().getF32FloatAttr(val));
      })
      .Case<Float64Type>([&](Type) {
        constant =
            b().create<arith::ConstantOp>(loc(), b().getF64FloatAttr(val));
      })
      .Case<IntegerType>([&](IntegerType type) {
        assert(val == (int64_t)val && "value is ambiguous");
        unsigned width = type.getWidth();

        if (width == 1)
          constant =
              b().create<arith::ConstantOp>(loc(), b().getBoolAttr(val != 0));
        else {
          assert(type.isSignless() &&
                 "arith::ConstantOp requires a signless type.");
          constant = b().create<arith::ConstantOp>(
              loc(), b().getIntegerAttr(type, APInt(width, (int64_t)val)));
        }
      })
      .Case<IndexType>([&](Type) {
        constant =
            b().create<arith::ConstantOp>(loc(), b().getIntegerAttr(type, val));
      })
      .Default([](Type) { llvm_unreachable("unsupported element type"); });

  assert(constant != nullptr && "Expecting valid constant value");
  return constant;
}

Value MathBuilder::constantIndex(int64_t val) const {
  Attribute constantAttr = b().getIntegerAttr(b().getIndexType(), val);
  return b().create<arith::ConstantOp>(loc(), constantAttr);
}

Attribute MathBuilder::negativeInfAttr(mlir::Type type) const {
  Attribute attr;
  TypeSwitch<Type>(type)
      .Case<Float32Type>([&](Type) {
        attr = b().getF32FloatAttr(-std::numeric_limits<float>::infinity());
      })
      .Case<Float64Type>([&](Type) {
        attr = b().getF64FloatAttr(-std::numeric_limits<double>::infinity());
      })
      .Case<IntegerType>([&](IntegerType type) {
        unsigned width = type.getWidth();
        bool isSignless = type.isSignless();
        bool isSigned = type.isSigned();
        int64_t value;
        switch (width) {
        case 8:
          value = (isSignless || isSigned)
                      ? std::numeric_limits<int8_t>::min()
                      : std::numeric_limits<uint8_t>::min();
          break;
        case 16:
          value = (isSignless || isSigned)
                      ? std::numeric_limits<int16_t>::min()
                      : std::numeric_limits<uint16_t>::min();
          break;
        case 32:
          value = (isSignless || isSigned)
                      ? std::numeric_limits<int32_t>::min()
                      : std::numeric_limits<uint32_t>::min();
          break;
        case 64:
          value = (isSignless || isSigned)
                      ? std::numeric_limits<int64_t>::min()
                      : std::numeric_limits<uint64_t>::min();
          break;
        default:
          llvm_unreachable("unsupported element type");
        }
        attr = b().getIntegerAttr(type, APInt(width, value));
      })
      .Default([](Type) { llvm_unreachable("unsupported element type"); });
  assert(attr != nullptr && "Expecting valid attribute");
  return attr;
}

Attribute MathBuilder::positiveInfAttr(mlir::Type type) const {
  Attribute attr;
  TypeSwitch<Type>(type)
      .Case<Float32Type>([&](Type) {
        attr = b().getF32FloatAttr(std::numeric_limits<float>::infinity());
      })
      .Case<Float64Type>([&](Type) {
        attr = b().getF64FloatAttr(std::numeric_limits<double>::infinity());
      })
      .Case<IntegerType>([&](IntegerType type) {
        unsigned width = type.getWidth();
        bool isSignless = type.isSignless();
        bool isSigned = type.isSigned();
        int64_t value;
        switch (width) {
        case 8:
          value = (isSignless || isSigned)
                      ? std::numeric_limits<int8_t>::max()
                      : std::numeric_limits<uint8_t>::max();
          break;
        case 16:
          value = (isSignless || isSigned)
                      ? std::numeric_limits<int16_t>::max()
                      : std::numeric_limits<uint16_t>::max();
          break;
        case 32:
          value = (isSignless || isSigned)
                      ? std::numeric_limits<int32_t>::max()
                      : std::numeric_limits<uint32_t>::max();
          break;
        case 64:
          value = (isSignless || isSigned)
                      ? std::numeric_limits<int64_t>::max()
                      : std::numeric_limits<uint64_t>::max();
          break;
        default:
          llvm_unreachable("unsupported element type");
        }
        attr = b().getIntegerAttr(type, APInt(width, value));
      })
      .Default([](Type) { llvm_unreachable("unsupported element type"); });
  assert(attr != nullptr && "Expecting valid attribute");
  return attr;
}

Value MathBuilder::negativeInf(Type type) const {
  Attribute attr = negativeInfAttr(type);
  Value constant = b().create<arith::ConstantOp>(loc(), attr);
  assert(constant != nullptr && "Expecting valid constant value");
  return constant;
}

Value MathBuilder::positiveInf(Type type) const {
  Attribute attr = positiveInfAttr(type);
  Value constant = b().create<arith::ConstantOp>(loc(), attr);
  assert(constant != nullptr && "Expecting valid constant value");
  return constant;
}

Value MathBuilder::createArithCmp(
    Value lhs, Value rhs, arith::CmpIPredicate pred) const {
  Type type = lhs.getType();
  assert(type == rhs.getType() && "Operands should have the same type");
  assert(((type.isa<IntegerType>() && type.isSignlessInteger()) ||
             type.isa<IndexType>()) &&
         "Expecting a signless IntegerType or an IndexType");
  return b().create<arith::CmpIOp>(loc(), pred, lhs, rhs);
}

Value MathBuilder::createArithCmp(
    Value lhs, Value rhs, arith::CmpFPredicate pred) const {
  Type type = lhs.getType();
  assert(type == rhs.getType() && "Operands should have the same type");
  assert(type.isa<FloatType>() && "Expecting a FloatType");
  return b().create<arith::CmpFOp>(loc(), pred, lhs, rhs);
}

// Several operations in the arith dialect require signless integers. This
// cast remove the sign of integer types for successful processing, to the
// best of my understanding.
Value MathBuilder::castToSignless(Value val, int64_t width) const {
  assert(val.getType().isa<IntegerType>() &&
         !val.getType().isSignlessInteger() && "Expecting signed integer type");
  return b()
      .create<UnrealizedConversionCastOp>(loc(), b().getIntegerType(width), val)
      .getResult(0);
}

Value MathBuilder::castToUnsigned(Value val, int64_t width) const {
  assert(val.getType().isa<IntegerType>() && "Expecting integer type");
  return b()
      .create<UnrealizedConversionCastOp>(
          loc(), b().getIntegerType(width, false /*signed*/), val)
      .getResult(0);
}

// Methods inspired from MLIR TosaToLinalg CastOp.
Value MathBuilder::cast(Type destType, Value src) const {
  // Get source type and check if we need a cast at all.
  Type srcType = src.getType();
  if (srcType == destType)
    return src;

  // Process index types first.
  if (srcType.isa<IndexType>()) {
    // If our source is an index type, first convert it into a signless int of
    // size 64.
    srcType = b().getIntegerType(64);
    src = b().create<arith::IndexCastOp>(loc(), srcType, src);
  }
  bool destIsIndex = false;
  if (destType.isa<IndexType>()) {
    // If our dest is an index type, pretend for now that we want it to be
    // converted to.
    destType = b().getIntegerType(64);
    destIsIndex = true;
  }

  // Only support Integer or Float type at this stage. Index were transformed
  // to signless int.
  // TODO: add support for shaped tensor (MemRef, Vector, Tensor?) if needed.
  assert((srcType.isa<IntegerType>() || srcType.isa<FloatType>()) &&
         "support only float or int");
  assert((destType.isa<IntegerType>() || destType.isa<FloatType>()) &&
         "support only float or int");
  // Get source and dest type width.
  int64_t srcWidth = srcType.getIntOrFloatBitWidth();
  int64_t destWidth = destType.getIntOrFloatBitWidth();
  bool bitExtend = srcWidth < destWidth;
  bool bitTrunc = srcWidth > destWidth;

  LLVM_DEBUG(llvm::dbgs() << "srcType: " << srcType << "\n";
             llvm::dbgs() << "destType: " << destType << "\n";);

  // Handle boolean first because they need special handling.
  // Boolean to int/float conversions. Boolean are unsigned.
  if (srcType.isInteger(1)) {
    if (destType.isa<FloatType>()) {
      return b().create<arith::UIToFPOp>(loc(), destType, src);
    } else {
      Value dest = b().create<arith::ExtUIOp>(loc(), destType, src);
      if (destIsIndex)
        dest = b().create<arith::IndexCastOp>(loc(), b().getIndexType(), dest);
      return dest;
    }
  }

  // Int/Float to booleans, just compare value to be unequal zero.
  if (destType.isInteger(1)) {
    Type constantType = srcType;
    if (srcType.isa<IntegerType>() && !srcType.isSignlessInteger()) {
      // An integer constant must be signless.
      unsigned srcWidth = srcType.cast<IntegerType>().getWidth();
      constantType = IntegerType::get(srcType.getContext(), srcWidth);
      src = castToSignless(src, srcWidth);
    }
    Value zero = constant(constantType, 0);
    return neq(src, zero);
  }

  // Float to float conversions.
  if (srcType.isa<FloatType>() && destType.isa<FloatType>()) {
    assert((bitExtend || bitTrunc) && "expected extend or trunc");
    if (bitExtend)
      return b().create<arith::ExtFOp>(loc(), destType, src);
    else
      return b().create<arith::TruncFOp>(loc(), destType, src);
  }

  // Float to int conversions.
  if (srcType.isa<FloatType>() && destType.isa<IntegerType>()) {
    // TosaToLinalg in MLIR uses a fancier algorithm that clamps values to
    // min/max signed/unsigned integer values.
    if (destType.isUnsignedInteger()) {
      Value cast = castToSignless(src, srcWidth);
      return b().create<arith::FPToUIOp>(loc(), destType, cast);
    } else {
      // Handle signed int.
      Value dest = b().create<arith::FPToSIOp>(loc(), destType, src);
      if (destIsIndex)
        dest = b().create<arith::IndexCastOp>(loc(), b().getIndexType(), dest);
      return dest;
    }
  }

  // Int to float conversion.
  if (srcType.isa<IntegerType>() && destType.isa<FloatType>()) {
    if (srcType.isUnsignedInteger()) {
      Value cast = castToSignless(src, srcWidth);
      return b().create<arith::UIToFPOp>(loc(), destType, cast);
    } else {
      // Handle signed int.
      return b().create<arith::SIToFPOp>(loc(), destType, src);
    }
  }

  // Int to int conversion.
  if (srcType.isa<IntegerType>() && destType.isa<IntegerType>()) {
    if (srcType.isUnsignedInteger()) {
      // Unsigned to unsigned conversion. Has to convert to signless first,
      // and reconvert output to unsigned.
      assert(destType.isUnsignedInteger() && "no unsigned/signed conversion");
      assert((bitExtend || bitTrunc) && "expected extend or trunc");
      Value cast = castToSignless(src, srcWidth);
      Type castType = b().getIntegerType(destWidth);
      if (bitExtend) {
        cast = b().create<arith::ExtUIOp>(loc(), castType, cast);
      } else {
        // TosaToLinalg use a clipping algo, not sure if needed.
        cast = b().create<arith::TruncIOp>(loc(), castType, cast);
      }
      return castToUnsigned(cast, destWidth);
    } else {
      // Handle signed integer
      assert(!destType.isUnsignedInteger() && "no signed/unsigned conversion");
      Value dest = src;
      if (bitExtend)
        dest = b().create<arith::ExtSIOp>(loc(), destType, src);
      if (bitTrunc)
        // TosaToLinalg use a clipping algo
        dest = b().create<arith::TruncIOp>(loc(), destType, src);
      if (destIsIndex)
        dest = b().create<arith::IndexCastOp>(loc(), b().getIndexType(), dest);
      return dest;
    }
  }

  // Handled all the cases supported so far.
  llvm_unreachable("unsupported element type");
  return nullptr;
}

Value MathBuilder::castToIndex(Value src) const {
  return cast(b().getIndexType(), src);
}

// Add offsets to least significant values in indices. So if indices has 4
// values, (i, j, k, l) and offsets has 2 values (K, L), the results will be (i,
// j, k+K, l+L).
void MathBuilder::addOffsetToLeastSignificant(mlir::ValueRange indices,
    mlir::ValueRange offsets,
    llvm::SmallVectorImpl<mlir::Value> &computedIndices) const {
  int64_t indexRank = indices.size();
  int64_t offsetRank = offsets.size();
  int64_t firstOffset = indexRank - offsetRank;
  assert(firstOffset >= 0 && "indexOffset should not have a higher rank than "
                             "the indices in the memref");
  computedIndices.clear();
  for (int64_t i = 0; i < indexRank; i++) {
    if (i < firstOffset) {
      computedIndices.emplace_back(indices[i]);
    } else {
      computedIndices.emplace_back(add(offsets[i - firstOffset], indices[i]));
    }
  }
}

void MathBuilder::addOffsetToLeastSignificant(mlir::ArrayRef<IndexExpr> indices,
    ValueRange offsets, llvm::SmallVectorImpl<Value> &computedIndices) const {
  SmallVector<Value, 4> indexValues;
  IndexExpr::getValues(indices, indexValues);
  addOffsetToLeastSignificant(indexValues, offsets, computedIndices);
}

//===----------------------------------------------------------------------===//
// Shape support.
//===----------------------------------------------------------------------===//

Value ShapeBuilder::dim(Value val, int64_t index) const {
  Value inputShape = shapeOf(val);
  return getExtent(inputShape, index);
}

Value ShapeBuilder::shapeOf(Value val) const {
  return b().create<shape::ShapeOfOp>(loc(), val);
}

Value ShapeBuilder::getExtent(Value val, int64_t index) const {
  return b().create<shape::GetExtentOp>(loc(), val, index);
}

//===----------------------------------------------------------------------===//
// Memref support, including inserting default alignment.
//===----------------------------------------------------------------------===//

memref::AllocOp MemRefBuilder::alloc(
    MemRefType type, ValueRange dynSymbols) const {
  return b().create<memref::AllocOp>(loc(), type, dynSymbols);
}

memref::AllocOp MemRefBuilder::alloc(MemRefType type) const {
  return b().create<memref::AllocOp>(loc(), type);
}

memref::AllocOp MemRefBuilder::alignedAlloc(
    MemRefType type, int64_t alignment) const {
  alignment = (alignment > gDefaultAllocAlign ? alignment : gDefaultAllocAlign);
  IntegerAttr alignmentAttr = b().getI64IntegerAttr(alignment);
  if (type.getShape().size() == 0) // Drop align for scalars.
    return b().create<memref::AllocOp>(loc(), type);
  return b().create<memref::AllocOp>(loc(), type, alignmentAttr);
}

memref::AllocOp MemRefBuilder::alignedAlloc(
    MemRefType type, ValueRange dynSymbols, int64_t alignment) const {
  alignment = (alignment > gDefaultAllocAlign ? alignment : gDefaultAllocAlign);
  IntegerAttr alignmentAttr = b().getI64IntegerAttr(alignment);
  if (type.getShape().size() == 0) // Drop align for scalars.
    return b().create<memref::AllocOp>(loc(), type, dynSymbols);
  return b().create<memref::AllocOp>(loc(), type, dynSymbols, alignmentAttr);
}

memref::AllocaOp MemRefBuilder::alloca(MemRefType type) const {
  return b().create<memref::AllocaOp>(loc(), type);
}

memref::AllocaOp MemRefBuilder::alignedAlloca(
    MemRefType type, int64_t alignment) const {
  alignment = (alignment > gDefaultAllocAlign ? alignment : gDefaultAllocAlign);
  IntegerAttr alignmentAttr = b().getI64IntegerAttr(alignment);
  if (type.getShape().size() == 0) // Drop align for scalars.
    return b().create<memref::AllocaOp>(loc(), type);
  return b().create<memref::AllocaOp>(loc(), type, alignmentAttr);
}

memref::DeallocOp MemRefBuilder::dealloc(Value val) const {
  return b().create<memref::DeallocOp>(loc(), val);
}

memref::CastOp MemRefBuilder::cast(Value input, MemRefType outputType) const {
  return b().create<memref::CastOp>(loc(), outputType, input);
}

Value MemRefBuilder::reinterpretCast(
    Value input, SmallVectorImpl<IndexExpr> &outputDims) const {
  // Compute new sizes and strides.
  int64_t rank = outputDims.size();
  SmallVector<IndexExpr, 4> sizesIE, stridesIE;
  sizesIE.resize(rank);
  stridesIE.resize(rank);
  IndexExpr strideIE = LiteralIndexExpr(1);
  for (int i = rank - 1; i >= 0; --i) {
    sizesIE[i] = outputDims[i];
    stridesIE[i] = strideIE;
    if (i > 0)
      strideIE = strideIE * sizesIE[i];
  }
  // Compute output type
  SmallVector<int64_t, 4> outputShape;
  SmallVector<OpFoldResult, 4> sizes, strides;
  IndexExpr::getShape(outputDims, outputShape);
  IndexExpr::getOpOrFoldResults(sizesIE, sizes);
  IndexExpr::getOpOrFoldResults(stridesIE, strides);
  Type elementType = input.getType().cast<ShapedType>().getElementType();
  MemRefType outputMemRefType = MemRefType::get(outputShape, elementType);

  return b().create<memref::ReinterpretCastOp>(loc(), outputMemRefType, input,
      /*offset=*/b().getIndexAttr(0), sizes, strides);
}

Value MemRefBuilder::dim(Value val, int64_t index) const {
  assert(index >= 0 && "Expecting a valid index");
  return dim(val, b().create<arith::ConstantIndexOp>(loc(), index));
}

Value MemRefBuilder::dim(Value val, Value index) const {
  // assert((val.getType().isa<MemRefType>() ||
  //           val.getType().isa<UnrankedMemRefType>()) &&
  //       "memref::DimOp expects input operand to have MemRefType or "
  //       "UnrankedMemRefType");
  return Value(b().createOrFold<memref::DimOp>(loc(), val, index));
}

//===----------------------------------------------------------------------===//
// Structured Control Flow (SCF).
//===----------------------------------------------------------------------===//

void SCFBuilder::ifThenElse(Value cond,
    function_ref<void(SCFBuilder &createSCF)> thenFn,
    function_ref<void(SCFBuilder &createSCF)> elseFn) const {
  if (!elseFn) {
    b().create<scf::IfOp>(loc(), cond,
        /* then */
        [&](OpBuilder &childBuilder, Location childLoc) {
          SCFBuilder scfBuilder(childBuilder, childLoc);
          thenFn(scfBuilder);
          yield();
        });
  } else {
    b().create<scf::IfOp>(
        loc(), cond,
        /* then */
        [&](OpBuilder &childBuilder, Location childLoc) {
          SCFBuilder scfBuilder(childBuilder, childLoc);
          thenFn(scfBuilder);
          b().create<scf::YieldOp>(loc());
        },
        /*else*/
        [&](OpBuilder &childBuilder, Location childLoc) {
          SCFBuilder scfBuilder(childBuilder, childLoc);
          elseFn(scfBuilder);
          yield();
        });
  }
}

void SCFBuilder::parallelLoop(ValueRange lowerBounds, ValueRange upperBounds,
    ValueRange steps,
    function_ref<void(SCFBuilder &createSCF, ValueRange)> bodyFn) const {
  // SmallVectorImpl<Value> ivStorage;
  b().create<scf::ParallelOp>(loc(), lowerBounds, upperBounds, steps,
      [&](OpBuilder &childBuilder, Location childLoc,
          ValueRange inductionVars) {
        SCFBuilder builder(childBuilder, childLoc);
        bodyFn(builder, inductionVars);
        yield();
      });
}

void SCFBuilder::yield() const { b().create<scf::YieldOp>(loc()); }

//===----------------------------------------------------------------------===//
// Vector Builder
//===----------------------------------------------------------------------===//

int64_t VectorBuilder::getMachineVectorLength(const Type &elementType) const {
  unsigned typeBitSize = elementType.getIntOrFloatBitWidth();
  unsigned simdBitSize;
  // TODO: use march and mcpu to determine the right size, right now assume
  // 4*32=128 bits.
  simdBitSize = 128;
  assert(simdBitSize >= typeBitSize && simdBitSize % typeBitSize == 0 &&
         "bad machine vector length");
  return (simdBitSize / typeBitSize);
}

int64_t VectorBuilder::getMachineVectorLength(const VectorType &vecType) const {
  return getMachineVectorLength(vecType.getElementType());
}

int64_t VectorBuilder::getMachineVectorLength(Value vecValue) const {
  VectorType vecType = vecValue.getType().dyn_cast_or_null<VectorType>();
  assert(vecType && "expected vector type");
  return getMachineVectorLength(vecType.getElementType());
}

Value VectorBuilder::load(
    VectorType vecType, Value memref, ValueRange indices) const {
  return b().create<vector::LoadOp>(loc(), vecType, memref, indices);
}
mlir::Value VectorBuilder::load(mlir::VectorType vecType, mlir::Value memref,
    mlir::ValueRange indices, mlir::ValueRange offsets) const {
  llvm::SmallVector<mlir::Value, 4> computedIndices;
  MathBuilder createMath(*this);
  createMath.addOffsetToLeastSignificant(indices, offsets, computedIndices);
  return load(vecType, memref, computedIndices);
}

mlir::Value VectorBuilder::loadIE(mlir::VectorType vecType, mlir::Value memref,
    llvm::ArrayRef<IndexExpr> indices, mlir::ValueRange offsets) const {
  llvm::SmallVector<mlir::Value, 4> computedIndices;
  MathBuilder createMath(*this);
  createMath.addOffsetToLeastSignificant(indices, offsets, computedIndices);
  return load(vecType, memref, computedIndices);
}

void VectorBuilder::store(Value val, Value memref, ValueRange indices) const {
  b().create<vector::StoreOp>(loc(), val, memref, indices);
}

void VectorBuilder::store(mlir::Value val, mlir::Value memref,
    mlir::ValueRange indices, mlir::ValueRange offsets) const {
  llvm::SmallVector<mlir::Value, 4> computedIndices;
  MathBuilder createMath(*this);
  createMath.addOffsetToLeastSignificant(indices, offsets, computedIndices);
  store(val, memref, computedIndices);
}

void VectorBuilder::storeIE(mlir::Value val, mlir::Value memref,
    llvm::ArrayRef<IndexExpr> indices, mlir::ValueRange offsets) const {
  llvm::SmallVector<mlir::Value, 4> computedIndices;
  MathBuilder createMath(*this);
  createMath.addOffsetToLeastSignificant(indices, offsets, computedIndices);
  store(val, memref, computedIndices);
}

Value VectorBuilder::fma(Value lhs, Value rhs, Value acc) const {
  return b().create<vector::FMAOp>(loc(), lhs, rhs, acc);
}

Value VectorBuilder::broadcast(VectorType vecType, Value val) const {
  return b().create<vector::BroadcastOp>(loc(), vecType, val);
}

Value VectorBuilder::shuffle(
    Value lhs, Value rhs, SmallVectorImpl<int64_t> &mask) const {
  return b().create<vector::ShuffleOp>(loc(), lhs, rhs, mask);
}

// Private vector utilities.
bool VectorBuilder::isPowerOf2(uint64_t num) const {
  return (num & (num - 1)) == 0;
}

uint64_t VectorBuilder::getLengthOf1DVector(Value vec) const {
  VectorType vecType = vec.getType().dyn_cast_or_null<VectorType>();
  assert(vecType && "expected a vector type");
  auto vecShape = vecType.getShape();
  assert(vecShape.size() == 1 && "expected a 1D vector");
  return vecShape[0];
}

Value VectorBuilder::mergeHigh(Value lhs, Value rhs, int64_t step) const {
  // Inputs: lrs <l0, l1, l2, l3, l4, l5, l6, l7>;
  //         rhs <r0, r1, r2, r3, r4, r5, r6, r7>.
  // Merge alternatively the low (least significant) values of lrs and rhs
  // Step 1:     <(l0), (r0), (l1), (r1), (l2), (r2), (l3), (r3)> (1x sizes)
  // Step 2:     <(l0, l1),   (r0, r1),   (l2, l3),   (r2, r3)>   (2x sizes)
  // Step 4:     <(l0, l1, l2, l3),       (r0, r1, r2, r3)>       (4x sizes)
  uint64_t VL = getLengthOf1DVector(lhs);
  assert(getLengthOf1DVector(rhs) == VL && "expected same sized vectors");
  assert(isPowerOf2(VL) && "expected power of 2 vector length");
  SmallVector<int64_t, 8> mask(VL, 0);
  int i = 0;
  int64_t pairsOfLhsRhs = VL / (2 * step);
  int64_t firstHalf = 0;
  for (int64_t p = 0; p < pairsOfLhsRhs; ++p) {
    // One step-sized item from the LHS
    for (int64_t e = 0; e < step; ++e)
      mask[i++] = firstHalf + p * step + e;
    // One step-sized item from the RHS (RHS offset is VL for the shuffle op).
    for (int64_t e = 0; e < step; ++e)
      mask[i++] = firstHalf + VL + p * step + e;
  }
  return shuffle(lhs, rhs, mask);
}

Value VectorBuilder::mergeLow(Value lhs, Value rhs, int64_t step) const {
  // Inputs: lrs <l0, l1, l2, l3, l4, l5, l6, l7>;
  //         rhs <r0, r1, r2, r3, r4, r5, r6, r7>.
  // Merge alternatively the low (least significant) values of lrs and rhs
  // Step 1:     <(l4), (r4), (l5), (r5), (l6), (r6), (l7), (r7)> (1x sizes)
  // Step 2:     <(l4, l5),   (r4, r5),   (l6, l7),   (r6, r7)>   (2x sizes)
  // Step 4:     <(l4, l5, l6, l7),       (r4, r5, r6, r7)>       (4x sizes)
  uint64_t VL = getLengthOf1DVector(lhs);
  assert(getLengthOf1DVector(rhs) == VL && "expected same sized vectors");
  assert(isPowerOf2(VL) && "expected power of 2 vector length");
  SmallVector<int64_t, 8> mask(VL, 0);
  int i = 0;
  int64_t pairsOfLhsRhs = VL / (2 * step);
  int64_t secondHalf = VL / 2;
  for (int64_t p = 0; p < pairsOfLhsRhs; ++p) {
    // One step-sized item from the LHS
    for (int64_t e = 0; e < step; ++e)
      mask[i++] = secondHalf + p * step + e;
    // One step-sized item from the RHS (RHS offset is VL for the shuffle op).
    for (int64_t e = 0; e < step; ++e)
      mask[i++] = secondHalf + VL + p * step + e;
  }
  return shuffle(lhs, rhs, mask);
}

// Do a parallel-simd reduction of N vectors of SIMD length VL.
// Restrictions:
// *  VL is the vector length of the machine SIMD vectors.
// *  N is a multiple of VL as we can perform consecutive VL x VL
//    reductions.
void VectorBuilder::multiReduction(SmallVectorImpl<Value> &inputVecArray,
    SmallVectorImpl<Value> &outputVecArray) {
  uint64_t N = inputVecArray.size();
  assert(N > 0 && "expected at least one value to reduce");
  uint64_t VL = getLengthOf1DVector(inputVecArray[0]);
  uint64_t machineVL = getMachineVectorLength(inputVecArray[0]);
  assert(VL == machineVL && "only natural sizes supported at this time");
  assert(N % machineVL == 0 &&
         "can only reduces multiple of VL vectors at this time");
  LLVM_DEBUG(llvm::dbgs() << "reduction with N " << N << ", VL " << VL
                          << ", mVL " << machineVL << "\n";);

  // Emplace all input vectors in a temporary array.
  SmallVector<Value, 8> tmpArray;
  for (uint64_t i = 0; i < N; ++i) {
    tmpArray.emplace_back(inputVecArray[i]);
    // Also verify that all have the same vector length.
    assert(getLengthOf1DVector(inputVecArray[i]) == VL &&
           "different vector length");
  }

  // Reductions of full physical vectors.
  outputVecArray.clear();
  MathBuilder createMath(*this);
  for (uint64_t r = 0; r < N; r += machineVL) {
    // Algorithm for the set of input arrays from tmp[r] to
    // tmp[r+machineVL-1].
    uint64_t numPairs = machineVL / 2; // Pair number decrease by power of 2.
    for (uint64_t step = 1; step < machineVL; step = step * 2) {
      for (uint64_t p = 0; p < numPairs; ++p) {
        Value highVal =
            mergeHigh(tmpArray[r + 2 * p], tmpArray[r + 2 * p + 1], step);
        Value lowVal =
            mergeLow(tmpArray[r + 2 * p], tmpArray[r + 2 * p + 1], step);
        Value red = createMath.add(highVal, lowVal);
        tmpArray[r + p] = red;
      }
      numPairs = numPairs / 2; // Pair number decrease by power of 2.
    }
    // Completed the machineVL x machineVL reduction, save it in the output.
    outputVecArray.emplace_back(tmpArray[r]);
  }
}

//===----------------------------------------------------------------------===//
// LLVM Builder
//===----------------------------------------------------------------------===//

Value LLVMBuilder::add(Value lhs, Value rhs) const {
  return b().create<LLVM::AddOp>(loc(), lhs, rhs);
}

Value LLVMBuilder::addressOf(LLVM::GlobalOp op) const {
  return b().create<LLVM::AddressOfOp>(loc(), op);
}

Value LLVMBuilder::_alloca(
    Type resultType, Value size, int64_t alignment) const {
  return b().create<LLVM::AllocaOp>(loc(), resultType, size, alignment);
}

Value LLVMBuilder::andi(Value lhs, Value rhs) const {
  assert(lhs.getType() == rhs.getType() && "expected same type");
  return b().create<LLVM::AndOp>(loc(), lhs, rhs);
}

Value LLVMBuilder::bitcast(Type type, Value val) const {
  return b().create<LLVM::BitcastOp>(loc(), type, val);
}

Value LLVMBuilder::bitcastI8Ptr(Value val) const {
  return b().create<LLVM::BitcastOp>(
      loc(), LLVM::LLVMPointerType::get(b().getI8Type()), val);
}

Value LLVMBuilder::bitcastI8PtrPtr(Value val) const {
  return b().create<LLVM::BitcastOp>(loc(),
      LLVM::LLVMPointerType::get(LLVM::LLVMPointerType::get(b().getI8Type())),
      val);
}

void LLVMBuilder::br(ArrayRef<Value> destOperands, Block *destBlock) const {
  b().create<LLVM::BrOp>(loc(), destOperands, destBlock);
}

Value LLVMBuilder::call(ArrayRef<Type> resultTypes, StringRef funcName,
    ArrayRef<Value> inputs) const {
  assert((resultTypes.size() == 0 || resultTypes.size() == 1) &&
         "LLVM:CallOp must return either 0 or 1 value");
  LLVM::CallOp callOp =
      b().create<LLVM::CallOp>(loc(), resultTypes, funcName, inputs);
  // CallOp may return either 0 or 1 value.
  if (resultTypes.empty())
    return nullptr;
  return callOp.getResult();
}

Value LLVMBuilder::call(ArrayRef<Type> resultTypes,
    FlatSymbolRefAttr funcSymbol, ArrayRef<Value> inputs) const {
  assert((resultTypes.size() == 0 || resultTypes.size() == 1) &&
         "LLVM:CallOp must return either 0 or 1 value");
  LLVM::CallOp callOp =
      b().create<LLVM::CallOp>(loc(), resultTypes, funcSymbol, inputs);
  // CallOp may return either 0 or 1 value.
  if (resultTypes.empty())
    return nullptr;
  return callOp.getResult();
}

void LLVMBuilder::condBr(Value cond, Block *trueBlock,
    llvm::ArrayRef<Value> trueOperands, Block *falseBlock,
    llvm::ArrayRef<Value> falseOperands) const {
  b().create<LLVM::CondBrOp>(
      loc(), cond, trueBlock, trueOperands, falseBlock, falseOperands);
}

Value LLVMBuilder::constant(Type type, int64_t val) const {
  Value constant = nullptr;
  TypeSwitch<Type>(type)
      .Case<IntegerType>([&](IntegerType type) {
        unsigned width = type.getWidth();
        if (width == 1)
          constant = b().create<LLVM::ConstantOp>(
              loc(), type, b().getBoolAttr(val != 0));
        else {
          assert(type.isSignless() &&
                 "LLVM::ConstantOp requires a signless type.");
          constant = b().create<LLVM::ConstantOp>(loc(), type,
              b().getIntegerAttr(type, APInt(width, (int64_t)val)));
        }
      })
      .Case<IndexType>([&](Type) {
        constant = b().create<LLVM::ConstantOp>(
            loc(), type, b().getIntegerAttr(type, val));
      })
      .Default([](Type) { llvm_unreachable("unsupported element type"); });

  assert(constant != nullptr && "Expecting valid constant value");
  return constant;
}

Value LLVMBuilder::constant(Type type, double val) const {
  Value constant = nullptr;
  TypeSwitch<Type>(type)
      .Case<Float16Type>([&](Type) {
        constant =
            b().create<LLVM::ConstantOp>(loc(), type, b().getF16FloatAttr(val));
      })
      .Case<Float32Type>([&](Type) {
        constant =
            b().create<LLVM::ConstantOp>(loc(), type, b().getF32FloatAttr(val));
      })
      .Case<Float64Type>([&](Type) {
        constant =
            b().create<LLVM::ConstantOp>(loc(), type, b().getF64FloatAttr(val));
      })
      .Default([](Type) { llvm_unreachable("unsupported element type"); });

  assert(constant != nullptr && "Expecting valid constant value");
  return constant;
}

Value LLVMBuilder::extractElement(
    Type resultType, Value container, int64_t position) const {
  Value posVal = constant(b().getI64Type(), position);
  return b().create<LLVM::ExtractElementOp>(
      loc(), resultType, container, posVal);
}

Value LLVMBuilder::extractValue(
    Type resultType, Value container, ArrayRef<int64_t> position) const {
  return b().create<LLVM::ExtractValueOp>(
      loc(), resultType, container, position);
}

LLVM::LLVMFuncOp LLVMBuilder::func(StringRef name, Type type) const {
  return b().create<LLVM::LLVMFuncOp>(loc(), name, type);
}

Value LLVMBuilder::getElemPtr(
    Type resultType, Value base, ArrayRef<Value> indices) const {
  return b().create<LLVM::GEPOp>(loc(), resultType, base, indices);
}

LLVM::GlobalOp LLVMBuilder::globalOp(Type resultType, bool isConstant,
    LLVM::Linkage linkage, StringRef name, Attribute valueAttr,
    uint64_t alignment) const {
  return b().create<LLVM::GlobalOp>(loc(), resultType,
      /*isConstant=*/isConstant, linkage, name, valueAttr);
}

Value LLVMBuilder::icmp(LLVM::ICmpPredicate cond, Value lhs, Value rhs) const {
  return b().create<LLVM::ICmpOp>(loc(), cond, lhs, rhs);
}

Value LLVMBuilder::insertElement(Value vec, Value val, int64_t position) const {
  Value posVal = constant(b().getI64Type(), position);
  return b().create<LLVM::InsertElementOp>(loc(), vec, val, posVal);
}

Value LLVMBuilder::insertValue(Type resultType, Value container, Value val,
    llvm::ArrayRef<int64_t> position) const {
  return b().create<LLVM::InsertValueOp>(
      loc(), resultType, container, val, position);
}

<<<<<<< HEAD
Value LLVMBuilder::lshr(Value lhs, Value rhs) const {
  return b().create<LLVM::LShrOp>(loc(), lhs, rhs);
=======
Value LLVMBuilder::inttoptr(Type type, Value val) const {
  return b().create<LLVM::IntToPtrOp>(loc(), type, val);
>>>>>>> 7f92678f
}

Value LLVMBuilder::load(Value addr) const {
  return b().create<LLVM::LoadOp>(loc(), addr);
}

Value LLVMBuilder::mul(Value lhs, Value rhs) const {
  return b().create<LLVM::MulOp>(loc(), lhs, rhs);
}

Value LLVMBuilder::null(Type type) const {
  return b().create<LLVM::NullOp>(loc(), type);
}

Value LLVMBuilder::nullI8Ptr() const {
  Type I8PtrTy = LLVM::LLVMPointerType::get(b().getI8Type());
  return b().create<LLVM::NullOp>(loc(), I8PtrTy);
}

<<<<<<< HEAD
Value LLVMBuilder::ori(Value lhs, Value rhs) const {
  assert(lhs.getType() == rhs.getType() && "expected same type");
  return b().create<LLVM::OrOp>(loc(), lhs, rhs);
=======
Value LLVMBuilder::ptrtoint(Type type, Value val) const {
  return b().create<LLVM::PtrToIntOp>(loc(), type, val);
>>>>>>> 7f92678f
}

void LLVMBuilder::_return(Value val) const {
  b().create<LLVM::ReturnOp>(loc(), ArrayRef<Value>({val}));
}

<<<<<<< HEAD
Value LLVMBuilder::select(Value cmp, Value lhs, Value rhs) const {
  assert(lhs.getType() == rhs.getType() && "expected same type");
  return b().create<LLVM::SelectOp>(loc(), cmp, lhs, rhs);
}

Value LLVMBuilder::shl(Value lhs, Value rhs) const {
  return b().create<LLVM::ShlOp>(loc(), lhs, rhs);
=======
Value LLVMBuilder::sext(Type type, Value val) const {
  return b().create<LLVM::SExtOp>(loc(), type, val);
>>>>>>> 7f92678f
}

void LLVMBuilder::store(Value val, Value addr) const {
  b().create<LLVM::StoreOp>(loc(), val, addr);
}

Value LLVMBuilder::trunc(Type type, Value val) const {
  return b().create<LLVM::TruncOp>(loc(), type, val);
}

Value LLVMBuilder::zext(Type type, Value val) const {
  return b().create<LLVM::ZExtOp>(loc(), type, val);
}

FlatSymbolRefAttr LLVMBuilder::getOrInsertSymbolRef(ModuleOp module,
    StringRef funcName, Type resultType, ArrayRef<Type> operandTypes,
    bool isVarArg) const {
  if (!module.lookupSymbol<LLVM::LLVMFuncOp>(funcName)) {
    OpBuilder::InsertionGuard guard(b());
    b().setInsertionPointToStart(module.getBody());
    LLVM::LLVMFunctionType funcType =
        LLVM::LLVMFunctionType::get(resultType, operandTypes, isVarArg);
    b().create<LLVM::LLVMFuncOp>(module.getLoc(), funcName, funcType);
  }
  return SymbolRefAttr::get(b().getContext(), funcName);
}

void LLVMBuilder::ifThenElse(
    valueFuncRef cond, voidFuncRef thenFn, voidFuncRef elseFn) const {
  LLVMBuilder createLLVM(b(), loc());

  // Split the current block into IF, THEN, ELSE and END blocks.
  Block *ifBlock, *thenBlock, *elseBlock, *endBlock;
  ifBlock = b().getInsertionBlock();
  thenBlock = ifBlock->splitBlock(b().getInsertionPoint());
  elseBlock = b().createBlock(
      thenBlock->getParent(), std::next(Region::iterator(thenBlock)));
  if (elseFn)
    endBlock = b().createBlock(
        elseBlock->getParent(), std::next(Region::iterator(elseBlock)));
  else
    endBlock = elseBlock;

  // Emit code for the IF block.
  b().setInsertionPointToEnd(ifBlock);
  Value condVal = cond(createLLVM);

  // Branch the block into the THEN and ELSE blocks.
  createLLVM.condBr(condVal, thenBlock, {}, elseBlock, {});

  // Emit code for the THEN block.
  b().setInsertionPointToStart(thenBlock);
  thenFn(createLLVM);
  if (thenBlock->hasNoSuccessors() && !isa<LLVM::ReturnOp>(thenBlock->back()))
    br({}, endBlock);

  // Emit code for the ELSE block if required.
  b().setInsertionPointToStart(elseBlock);
  if (elseFn) {
    elseFn(createLLVM);
    if (elseBlock->hasNoSuccessors() && !isa<LLVM::ReturnOp>(elseBlock->back()))
      br({}, endBlock);
  }

  // End if-then-else and return to the main body.
  b().setInsertionPointToStart(endBlock);
}

} // namespace onnx_mlir<|MERGE_RESOLUTION|>--- conflicted
+++ resolved
@@ -1085,13 +1085,12 @@
       loc(), resultType, container, val, position);
 }
 
-<<<<<<< HEAD
+Value LLVMBuilder::inttoptr(Type type, Value val) const {
+  return b().create<LLVM::IntToPtrOp>(loc(), type, val);
+}
+
 Value LLVMBuilder::lshr(Value lhs, Value rhs) const {
   return b().create<LLVM::LShrOp>(loc(), lhs, rhs);
-=======
-Value LLVMBuilder::inttoptr(Type type, Value val) const {
-  return b().create<LLVM::IntToPtrOp>(loc(), type, val);
->>>>>>> 7f92678f
 }
 
 Value LLVMBuilder::load(Value addr) const {
@@ -1111,32 +1110,30 @@
   return b().create<LLVM::NullOp>(loc(), I8PtrTy);
 }
 
-<<<<<<< HEAD
 Value LLVMBuilder::ori(Value lhs, Value rhs) const {
   assert(lhs.getType() == rhs.getType() && "expected same type");
   return b().create<LLVM::OrOp>(loc(), lhs, rhs);
-=======
+}
+
 Value LLVMBuilder::ptrtoint(Type type, Value val) const {
   return b().create<LLVM::PtrToIntOp>(loc(), type, val);
->>>>>>> 7f92678f
 }
 
 void LLVMBuilder::_return(Value val) const {
   b().create<LLVM::ReturnOp>(loc(), ArrayRef<Value>({val}));
 }
 
-<<<<<<< HEAD
 Value LLVMBuilder::select(Value cmp, Value lhs, Value rhs) const {
   assert(lhs.getType() == rhs.getType() && "expected same type");
   return b().create<LLVM::SelectOp>(loc(), cmp, lhs, rhs);
+}
+
+Value LLVMBuilder::sext(Type type, Value val) const {
+  return b().create<LLVM::SExtOp>(loc(), type, val);
 }
 
 Value LLVMBuilder::shl(Value lhs, Value rhs) const {
   return b().create<LLVM::ShlOp>(loc(), lhs, rhs);
-=======
-Value LLVMBuilder::sext(Type type, Value val) const {
-  return b().create<LLVM::SExtOp>(loc(), type, val);
->>>>>>> 7f92678f
 }
 
 void LLVMBuilder::store(Value val, Value addr) const {

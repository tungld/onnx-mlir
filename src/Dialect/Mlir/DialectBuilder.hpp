--- conflicted
+++ resolved
@@ -427,13 +427,11 @@
   mlir::Value insertValue(mlir::Type resultType, mlir::Value container,
       mlir::Value val, llvm::ArrayRef<int64_t> position) const;
 
-<<<<<<< HEAD
+  // Inttoptr
+  mlir::Value inttoptr(mlir::Type type, mlir::Value val) const;
+
   // LShrOp
   mlir::Value lshr(mlir::Value lhs, mlir::Value rhs) const;
-=======
-  // Inttoptr
-  mlir::Value inttoptr(mlir::Type type, mlir::Value val) const;
->>>>>>> 7f92678f
 
   // LoadOp
   mlir::Value load(mlir::Value addr) const;
@@ -445,27 +443,23 @@
   mlir::Value null(mlir::Type type) const;
   mlir::Value nullI8Ptr() const;
 
-<<<<<<< HEAD
   // OrOp
   mlir::Value ori(mlir::Value lhs, mlir::Value rhs) const;
-=======
+
   // Ptrtoint
   mlir::Value ptrtoint(mlir::Type type, mlir::Value val) const;
->>>>>>> 7f92678f
 
   // ReturnOp
   void _return(mlir::Value val) const;
 
-<<<<<<< HEAD
   // SelectOp
   mlir::Value select(mlir::Value cmp, mlir::Value lhs, mlir::Value rhs) const;
 
+  // SExtOp
+  mlir::Value sext(mlir::Type type, mlir::Value val) const;
+
   // ShlOp
   mlir::Value shl(mlir::Value lhs, mlir::Value rhs) const;
-=======
-  // SExtOp
-  mlir::Value sext(mlir::Type type, mlir::Value val) const;
->>>>>>> 7f92678f
 
   // StoreOp
   void store(mlir::Value val, mlir::Value addr) const;

//===---- MLIRDialectBuilder.hpp - Helper functions for MLIR dialects -----===//
//
// Copyright 2019-2021 The IBM Research Authors.
//
// =============================================================================
//
// This file contains helper functions for building MLIR operations.
//
//===----------------------------------------------------------------------===//

#ifndef ONNX_AND_MLIR_DIALECT_BUILDER_H
#define ONNX_AND_MLIR_DIALECT_BUILDER_H

#include "mlir/Dialect/Affine/IR/AffineOps.h"
#include "mlir/Dialect/MemRef/IR/MemRef.h"
#include "mlir/Dialect/StandardOps/IR/Ops.h"
#include "mlir/IR/Builders.h"
#include "mlir/IR/IntegerSet.h"
#include "mlir/IR/Matchers.h"
#include "mlir/IR/PatternMatch.h"
#include "mlir/IR/Value.h"

#include "IndexExpr.hpp"

namespace mlir {

struct DialectBuilder {
  DialectBuilder(OpBuilder &b, Location loc) : b(b), loc(loc) {}
  DialectBuilder(DialectBuilder &db) : b(db.b), loc(db.loc) {}
  virtual ~DialectBuilder() {}
  DialectBuilder(DialectBuilder &&) = delete;
  DialectBuilder &operator=(const DialectBuilder &) = delete;
  DialectBuilder &&operator=(const DialectBuilder &&) = delete;

  OpBuilder &getBuilder() const { return b; }
  Location getLoc() const { return loc; }

protected:
  OpBuilder &b;
  Location loc;
};

//===----------------------------------------------------------------------===//
// Math Builder
//===----------------------------------------------------------------------===//

/// Helper struct to build simple arithmetic quantities with minimal type
/// inference support. Code is adapted to support the DialectBuilder super-class
/// that facilitate the building of other dialect builders using another dialect
/// builder.

//===----------------------------------------------------------------------===//
// Original code for MathBuilder is copied from LLVM MLIR Utils.cpp
// Modified here to add operations, add super class.
// Liscense added here for this class for completness.
// Part of the LLVM Project, under the Apache License v2.0 with LLVM Exceptions.
// See https://llvm.org/LICENSE.txt for license information.
// SPDX-License-Identifier: Apache-2.0 WITH LLVM-exception
//===----------------------------------------------------------------------===//

struct MathBuilder final : DialectBuilder {
  MathBuilder(OpBuilder &b, Location loc) : DialectBuilder(b, loc) {}
  MathBuilder(DialectBuilder &db) : DialectBuilder(db) {}

<<<<<<< HEAD
  Value _and(Value lhs, Value rhs);
  Value _or(Value lhs, Value rhs);

  Value add(Value lhs, Value rhs);
  Value sub(Value lhs, Value rhs);
  Value mul(Value lhs, Value rhs);
  Value div(Value lhs, Value rhs);
  Value exp(Value val);
  Value exp2(Value val);
  Value log2(Value val);

  Value min(Value lhs, Value rhs);
  Value max(Value lhs, Value rhs);
  Value select(Value cmp, Value lhs, Value rhs);
  Value sgt(Value lhs, Value rhs);
  Value sge(Value lhs, Value rhs);
  Value slt(Value lhs, Value rhs);
  Value eq(Value lhs, Value rhs);

  Value constant(Type type, double val);
  Value constantIndex(int64_t val);
=======
  Value _and(Value lhs, Value rhs) const;
  Value _or(Value lhs, Value rhs) const;

  Value add(Value lhs, Value rhs) const;
  Value sub(Value lhs, Value rhs) const;
  Value mul(Value lhs, Value rhs) const;
  Value div(Value lhs, Value rhs) const;
  Value exp(Value val) const;
  Value exp2(Value val) const;
  Value log2(Value val) const;

  Value select(Value cmp, Value lhs, Value rhs) const;
  Value sgt(Value lhs, Value rhs) const;
  Value sge(Value lhs, Value rhs) const;
  Value slt(Value lhs, Value rhs) const;
  Value sle(Value lhs, Value rhs) const;
  Value eq(Value lhs, Value rhs) const;
  Value neq(Value lhs, Value rhs) const;

  Value constant(Type type, double val) const;
  Value constantIndex(int64_t val) const;
>>>>>>> 1b8f7e63
};

//===----------------------------------------------------------------------===//
// MemRef Builder with added support for aligned memory
//===----------------------------------------------------------------------===//

struct MemRefBuilder final : DialectBuilder {
  MemRefBuilder(OpBuilder &b, Location loc) : DialectBuilder(b, loc) {}
  MemRefBuilder(DialectBuilder &db) : DialectBuilder(db) {}

  // Alloc.
  memref::AllocOp alloc(MemRefType type) const;
  memref::AllocOp alloc(MemRefType type, ValueRange dynSymbols) const;
  memref::AllocOp alignedAlloc(MemRefType type, int64_t align = -1) const;
  memref::AllocOp alignedAlloc(
      MemRefType type, ValueRange dynSymbols, int64_t align = -1) const;
  // Alloca.
  memref::AllocaOp alloca(MemRefType type) const;
  memref::AllocaOp alignedAlloca(MemRefType type, int64_t align = -1) const;
  // Dealloc.
  memref::DeallocOp dealloc(Value val) const;
  // DimOp
  Value dim(Value val, int64_t index) const;
};

// Default alignment attribute for all allocation of memory. On most system, it
// is 16 bytes.
static constexpr int64_t gDefaultAllocAlign = 16;

//===----------------------------------------------------------------------===//
// Structured Control Flow (SCF) Builder
//===----------------------------------------------------------------------===//

struct SCFBuilder final : DialectBuilder {
  SCFBuilder(OpBuilder &b, Location loc) : DialectBuilder(b, loc) {}
  SCFBuilder(DialectBuilder &db) : DialectBuilder(db) {}

  /// Create an if then with optional else. Construct does not generate a result
  /// (unlike some scf::if) and introduces the yields automatically.
  void ifThenElse(Value cond, function_ref<void(SCFBuilder &createSCF)> thenFn,
      function_ref<void(SCFBuilder &createSCF)> elseFn = nullptr) const;

  void yield() const;
};

//===----------------------------------------------------------------------===//
// Affine Builder
//===----------------------------------------------------------------------===//

template <class LOAD_OP, class STORE_OP>
struct GenericAffineBuilder final : DialectBuilder {
  GenericAffineBuilder(OpBuilder &b, Location loc) : DialectBuilder(b, loc) {}
  GenericAffineBuilder(DialectBuilder &db) : DialectBuilder(db) {}

  Value load(Value memref, ValueRange indices = {}) const;
  void store(Value val, Value memref, ValueRange indices = {}) const;

  void forIE(IndexExpr lb, IndexExpr ub, int64_t step,
      function_ref<void(GenericAffineBuilder &, Value)> builderFn) const;

  void forIE(SmallVectorImpl<IndexExpr> &lbs, SmallVectorImpl<IndexExpr> &ubs,
      SmallVectorImpl<int64_t> &steps,
      function_ref<void(GenericAffineBuilder &, ValueRange)> builderFn) const;

  // This if then else construct has no arguments to the blocks.
  void ifThenElse(IndexExprScope &scope, SmallVectorImpl<IndexExpr> &conditions,
      function_ref<void(GenericAffineBuilder &createAffine)> thenFn,
      function_ref<void(GenericAffineBuilder &createAffine)> elseFn) const;

  void yield() const;

private:
  // Support for multiple forIE loops.
  void recursionForIE(SmallVectorImpl<IndexExpr> &lbs,
      SmallVectorImpl<IndexExpr> &ubs, SmallVectorImpl<int64_t> &steps,
      SmallVectorImpl<Value> &loopIndices,
      function_ref<void(GenericAffineBuilder &, ValueRange)> builderFn) const;

  // Support for adding blocks.
  void appendToBlock(
      Block *block, function_ref<void(ValueRange)> builderFn) const;
};

// Include template implementations.
#include "MLIRDialectBuilder.hpp.inc"

} // namespace mlir
#endif<|MERGE_RESOLUTION|>--- conflicted
+++ resolved
@@ -62,29 +62,6 @@
   MathBuilder(OpBuilder &b, Location loc) : DialectBuilder(b, loc) {}
   MathBuilder(DialectBuilder &db) : DialectBuilder(db) {}
 
-<<<<<<< HEAD
-  Value _and(Value lhs, Value rhs);
-  Value _or(Value lhs, Value rhs);
-
-  Value add(Value lhs, Value rhs);
-  Value sub(Value lhs, Value rhs);
-  Value mul(Value lhs, Value rhs);
-  Value div(Value lhs, Value rhs);
-  Value exp(Value val);
-  Value exp2(Value val);
-  Value log2(Value val);
-
-  Value min(Value lhs, Value rhs);
-  Value max(Value lhs, Value rhs);
-  Value select(Value cmp, Value lhs, Value rhs);
-  Value sgt(Value lhs, Value rhs);
-  Value sge(Value lhs, Value rhs);
-  Value slt(Value lhs, Value rhs);
-  Value eq(Value lhs, Value rhs);
-
-  Value constant(Type type, double val);
-  Value constantIndex(int64_t val);
-=======
   Value _and(Value lhs, Value rhs) const;
   Value _or(Value lhs, Value rhs) const;
 
@@ -103,10 +80,11 @@
   Value sle(Value lhs, Value rhs) const;
   Value eq(Value lhs, Value rhs) const;
   Value neq(Value lhs, Value rhs) const;
+  Value min(Value lhs, Value rhs) const;
+  Value max(Value lhs, Value rhs) const;
 
   Value constant(Type type, double val) const;
   Value constantIndex(int64_t val) const;
->>>>>>> 1b8f7e63
 };
 
 //===----------------------------------------------------------------------===//

--- conflicted
+++ resolved
@@ -318,14 +318,6 @@
 
     int64_t lowerBound = getOneIntergerConstant(startValue);
     int64_t step = getOneIntergerConstant(stepValue);
-<<<<<<< HEAD
-=======
-    if ((step <= 0) || (upperBound - lowerBound) <= 0)
-      return std::make_pair(false, -1);
-    int64_t derivedTripCount =
-        ceil((1.0 * (upperBound - lowerBound)) / (1.0 * step));
-    int64_t maxTripCount = getOneIntergerConstant(maxTripCountValue);
->>>>>>> d2b16799
 
     // Check the upper bound of the break condition.
     // UpperBound must be a constant inside the loop or an invariant argument.

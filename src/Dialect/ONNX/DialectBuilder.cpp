--- conflicted
+++ resolved
@@ -56,11 +56,6 @@
   return createOpAndInferShapes<ONNXCeilOp>(toTensor(input.getType()), input);
 }
 
-<<<<<<< HEAD
-Value OnnxBuilder::clip(Value input, Value min, Value max) const {
-  return createOpAndInferShapes<ONNXClipOp>(
-      toTensor(input.getType()), toTensor(input), toTensor(min), toTensor(max));
-=======
 Value OnnxBuilder::clip(
     Value input, Value min, Value max, bool scalarType) const {
   if (scalarType)
@@ -68,7 +63,6 @@
   else
     return createOpAndInferShapes<ONNXClipOp>(toTensor(input.getType()),
         toTensor(input), toTensor(min), toTensor(max));
->>>>>>> 5ce14b65
 }
 
 Value OnnxBuilder::concat(

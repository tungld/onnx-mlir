#!/usr/bin/env python3
# SPDX-License-Identifier: Apache-2.0

##################### RunONNXModel.py #########################################
#
# Copyright 2019-2023 The IBM Research Authors.
#
################################################################################
#
# This script is to run and debug an onnx model.

################################################################################

import os
import sys
import argparse
import onnx
import time
import signal
import subprocess
import numpy as np
import tempfile
import json

from onnx import numpy_helper
from onnx.mapping import TENSOR_TYPE_TO_NP_TYPE
from collections import OrderedDict


def valid_onnx_input(fname):
    valid_exts = ['onnx', 'mlir']
    ext = os.path.splitext(fname)[1][1:]

    if ext not in valid_exts:
        parser.error(
            "Only accept an input model with one of extensions {}".format(
                valid_exts))
    return fname


# Command arguments.
parser = argparse.ArgumentParser()
parser.add_argument('--log-to-file',
                    action='store', nargs='?',
                    const="compilation.log",
                    default=None,
                    help="Output compilation messages to file, default compilation.log")
parser.add_argument('--model',
                    type=lambda s: valid_onnx_input(s),
                    help="Path to an ONNX model (.onnx or .mlir)")
parser.add_argument('--compile-args',
                    type=str,
                    default="",
                    help="Arguments passed directly to onnx-mlir command."
                    " See bin/onnx-mlir --help")
parser.add_argument('--compile-only',
                    action='store_true',
                    help="Only compile the input model")
parser.add_argument('--compile-using-input-shape',
                    action='store_true',
                    help="Compile the model by using the shape info getting from"
                    " the inputs in the reference folder set by --load-ref")
parser.add_argument('--print-input',
                    action='store_true',
                    help="Print out inputs")
parser.add_argument('--print-output',
                    action='store_true',
                    help="Print out inference outputs produced by onnx-mlir")
parser.add_argument('--save-onnx',
                    metavar='PATH',
                    type=str,
                    help="File path to save the onnx model. Only effective if "
                    "--verify=onnxruntime")
parser.add_argument('--verify',
                    choices=['onnxruntime', 'ref'],
                    help="Verify the output by using onnxruntime or reference"
                    " inputs/outputs. By default, no verification. When being"
                    " enabled, --verify-with-softmax or --verify-every-value"
                    " must be used to specify verification mode")
parser.add_argument('--verify-all-ops',
                    action='store_true',
                    help="Verify all operation outputs when using onnxruntime")
parser.add_argument('--verify-with-softmax',
                    action='store_true',
<<<<<<< HEAD
                    help="Verify outputs by applying softmax to them")
parser.add_argument('--verify-every-value',
                    action='store_true',
                    help="Verify every value of the outputs using atol and rtol")
=======
                    help="Verify the result obtained by applying softmax "
                    "to the output")
parser.add_argument('--verify-every-value',
                    action='store_true',
                    help="Verify every value of the output using atol and rtol")
>>>>>>> 2ae734f6
parser.add_argument('--rtol',
                    type=str,
                    default="0.05",
                    help="Relative tolerance for verification")
parser.add_argument('--atol',
                    type=str,
                    default="0.01",
                    help="Absolute tolerance for verification")

lib_group = parser.add_mutually_exclusive_group()
lib_group.add_argument('--save-so',
                       metavar='PATH',
                       type=str,
                       help="File path to save the generated shared library of"
                       " the model")
lib_group.add_argument('--load-so',
                       metavar='PATH',
                       type=str,
                       help="File path to load a generated shared library for "
                       "inference, and the ONNX model will not be re-compiled")

parser.add_argument('--save-ref',
                    metavar='PATH',
                    type=str,
                    help="Path to a folder to save the inputs and outputs"
                    " in protobuf")
data_group = parser.add_mutually_exclusive_group()
data_group.add_argument('--load-ref',
                        metavar='PATH',
                        type=str,
                        help="Path to a folder containing reference inputs and outputs stored in protobuf."
                        " If --verify=ref, inputs and outputs are reference data for verification")
data_group.add_argument('--shape-info',
                        type=str,
                        help="Shape for each dynamic input of the model, e.g. 0:1x10x20,1:7x5x3. "
                        "Used to generate random inputs for the model if --load-ref is not set")

parser.add_argument('--lower-bound',
                    type=str,
                    help="Lower bound values for each data type. Used inputs."
                    " E.g. --lower-bound=int64:-10,float32:-0.2,uint8:1."
                    " Supported types are bool, uint8, int8, uint16, int16, uint32, int32,"
                    " uint64, int64,float16, float32, float64")
parser.add_argument('--upper-bound',
                    type=str,
                    help="Upper bound values for each data type. Used to generate random inputs."
                    " E.g. --upper-bound=int64:10,float32:0.2,uint8:9."
                    " Supported types are bool, uint8, int8, uint16, int16, uint32, int32,"
                    " uint64, int64, float16, float32, float64")

args = parser.parse_args()
<<<<<<< HEAD
if (not (args.verify_with_softmax or args.verify_every_value)):
    print("Choose verification mode: --verify-with-softmax or --verify-every-value or both")
    exit(0)
=======
if (args.verify and not (args.verify_with_softmax or args.verify_every_value)):
    raise RuntimeError("Choose verification mode: --verify-with-softmax or "
                       "--verify-every-value or both")
if (args.verify_with_softmax and (not args.verify)):
    raise RuntimeError("Must specify --verify to use --verify-with-softmax")
if (args.verify_every_value and (not args.verify)):
    raise RuntimeError("Must specify --verify to use --verify-every-value")
>>>>>>> 2ae734f6

if (not os.environ.get('ONNX_MLIR_HOME', None)):
    raise RuntimeError(
        "Environment variable ONNX_MLIR_HOME is not set, please set it to the path to "
        "the HOME directory for onnx-mlir. The HOME directory for onnx-mlir refers to "
        "the parent folder containing the bin, lib, etc sub-folders in which ONNX-MLIR "
        "executables and libraries can be found, typically `onnx-mlir/build/Debug`"
    )

VERBOSE = os.environ.get('VERBOSE', False)

ONNX_MLIR_EXENAME = "onnx-mlir"
if sys.platform == "win32":
    ONNX_MLIR_EXENAME = "onnx-mlir.exe"

ONNX_MLIR = os.path.join(os.environ['ONNX_MLIR_HOME'], "bin",
                         ONNX_MLIR_EXENAME)

# Include runtime directory in python paths, so PyRuntime can be imported.
RUNTIME_DIR = os.path.join(os.environ['ONNX_MLIR_HOME'], "lib")
sys.path.append(RUNTIME_DIR)

try:
    from PyRuntime import OMExecutionSession
except ImportError:
    raise ImportError(
        "Looks like you did not build the PyRuntime target, build it by running `make PyRuntime`."
        "You may need to set ONNX_MLIR_HOME to `onnx-mlir/build/Debug` since `make PyRuntime` outputs to `build/Debug` by default"
    )

# A type mapping from MLIR to Numpy.
MLIR_TYPE_TO_NP_TYPE = {
    'f64': np.dtype("float64"),
    'f32': np.dtype("float32"),
    'f16': np.dtype("float16"),
    'i64': np.dtype("int64"),
    'i32': np.dtype("int32"),
    'i16': np.dtype("int16"),
    'i8': np.dtype("int8"),
    'ui64': np.dtype("uint64"),
    'ui32': np.dtype("uint32"),
    'ui16': np.dtype("uint16"),
    'ui8': np.dtype("uint8"),
    'i1': np.dtype("bool"),
}

# Default lower bound for generating random inputs.
DEFAULT_LB = {
    'float64': -0.1,
    'float32': -0.1,
    'float16': -0.1,
    'int64': -10,
    'int32': -10,
    'int16': -10,
    'int8': -10,
    'uint64': 0,
    'uint32': 0,
    'uint16': 0,
    'uint8': 0,
    # For some reason, random.uniform with lb/ub to 0/1 resulted in 1 only.
    'bool': -10, # treated as int32
}

# Default upper bound for generating random inputs.
DEFAULT_UB = {
    'float64': 0.1,
    'float32': 0.1,
    'float16': 0.1,
    'int64': 10,
    'int32': 10,
    'int16': 10,
    'int8': 10,
    'uint64': 10,
    'uint32': 10,
    'uint16': 10,
    'uint8': 10,
    # For some reason, random.uniform with lb/ub to 0/1 resulted in 1 only.
    'bool': 9, # treated as int32
}

def ordinal(n):
    suffix = ['th', 'st', 'nd', 'rd', 'th'][min(n % 10, 4)]
    if 11 <= (n % 100) <= 13:
        suffix = 'th'
    return str(n) + suffix


def softmax(x):
    return np.exp(x)/sum(np.exp(x))


def execute_commands(cmds):
    if (VERBOSE):
        print(cmds)
    out = subprocess.Popen(cmds,
                           stdout=subprocess.PIPE,
                           stderr=subprocess.PIPE)
    stdout, stderr = out.communicate()
    msg = stderr.decode("utf-8") + stdout.decode("utf-8")
    if out.returncode == -signal.SIGSEGV:
        return (False, "Segfault")
    if out.returncode != 0:
        return (False, msg)
    return (True, msg)


def extend_model_output(model, intermediate_outputs):

    # Run shape inference to make sure we have valid tensor value infos for all
    # intermediate tensors available
    model = onnx.shape_inference.infer_shapes(model)
    value_infos = {vi.name: vi for vi in model.graph.value_info}
    graph_inputs = {vi.name: vi for vi in model.graph.input}
    graph_outputs = {vi.name: vi for vi in model.graph.output}

    # Retrieve tensor value info for each intermediate output
    new_outputs = []
    for name in intermediate_outputs:
        if name in value_infos:
            new_outputs.append(value_infos[name])
        elif name in graph_inputs:
            new_outputs.append(graph_inputs[name])
        elif name in graph_outputs:
            new_outputs.append(graph_outputs[name])
        else:
            raise RuntimeError(f"Unable to find value infor for {name}")

    # Clear old graph outputs and replace by new set of intermediate outputs
    while (len(model.graph.output)):
        model.graph.output.pop()

    model.graph.output.extend(new_outputs)
    return model


def get_names_in_signature(signature):
    names = []
    # Load the input signature.
    signature_dict = json.loads(signature)
    for sig in signature_dict:
        names.append(sig['name'])
    return names


def read_input_from_refs(num_inputs, load_ref):
    print("Reading inputs from {} ...".format(load_ref))
    i = 0
    inputs = []

    for i in range(num_inputs):
        input_file = load_ref + '/input_{}.pb'.format(i)
        input_ts = onnx.TensorProto()
        with open(input_file, 'rb') as f:
            input_ts.ParseFromString(f.read())
        input_np = numpy_helper.to_array(input_ts)
        print("  - {} input: [{}x{}]".format(
            ordinal(i + 1), 'x'.join([str(i) for i in input_np.shape]),
            input_np.dtype))
        inputs += [input_np]
        i += 1
    print("  done.\n")
    return inputs


def read_output_from_refs(num_outputs, load_ref):
    print("Reading reference outputs from {} ...".format(load_ref))
    reference_output = []

    for i in range(num_outputs):
        output_file = load_ref + '/output_{}.pb'.format(i)
        output_ts = onnx.TensorProto()
        with open(output_file, 'rb') as f:
            output_ts.ParseFromString(f.read())
        output_np = numpy_helper.to_array(output_ts)
        print("  - {} output: [{}x{}]".format(
            ordinal(i + 1), 'x'.join([str(i) for i in output_np.shape]),
            output_np.dtype))
        reference_output += [output_np]
    print("  done.\n")
    return reference_output


def generate_random_input(input_signature, input_shapes):
    print("Generating random inputs ...")
    # Generate random data as input.
    inputs = []

    # Load the input signature.
    signature = json.loads(input_signature)

    np.random.seed(42)
    for i, sig in enumerate(signature):
        # Get shape.
        explicit_shape = []
        for d, dim in enumerate(sig['dims']):
            if dim >= 0:
                explicit_shape.append(dim)
                continue
            if i in input_shapes:
                if d < len(input_shapes[i]):
                    explicit_shape.append(input_shapes[i][d])
                else:
                    print("The {} dim".format(ordinal(d + 1)),
                          "of the {} input is unknown.".format(ordinal(i + 1)),
                          "Use --shape-info to set.")
                    print(" - The input signature: ", sig)
                    exit(1)
            else:
                print("The shape of the {} input".format(ordinal(i + 1)),
                      "is unknown. Use --shape-info to set.")
                print(" - The input signature: ", sig)
                exit(1)
        # Get element type.
        elem_type = sig['type']
        np_elem_type = MLIR_TYPE_TO_NP_TYPE[elem_type]

        # Set a range for random values.
        custom_lb = {}
        custom_ub = {}
        # Get user's range if any.
        if args.lower_bound:
            for type_lbs in args.lower_bound.strip().split(","):
                type_lb = type_lbs.split(":")
                assert not (type_lb[0] in custom_lb), "Duplicate types"
                custom_lb[type_lb[0]] = type_lb[1]
        if args.upper_bound:
            for type_ubs in args.upper_bound.strip().split(","):
                type_ub = type_ubs.split(":")
                assert not (type_ub[0] in custom_ub), "Duplicate types"
                custom_ub[type_ub[0]] = type_ub[1]
        DEFAULT_LB.update(custom_lb)
        DEFAULT_UB.update(custom_ub)

        lb = ub = 0
        random_element_type = np_elem_type
        if (np.issubdtype(np_elem_type, np.dtype(bool).type)):
            # For some reason, random.uniform with lb/ub to 0/1 resulted in 1 only.
            lb = int(DEFAULT_LB["bool"])
            ub = int(DEFAULT_UB["bool"])
            random_element_type = np.dtype("int32")
        elif (np.issubdtype(np_elem_type, np.uint8)):
            lb = int(DEFAULT_LB["uint8"])
            ub = int(DEFAULT_UB["uint8"])
        elif (np.issubdtype(np_elem_type, np.uint16)):
            lb = int(DEFAULT_LB["uint16"])
            ub = int(DEFAULT_UB["uint16"])
        elif (np.issubdtype(np_elem_type, np.uint32)):
            lb = int(DEFAULT_LB["uint32"])
            ub = int(DEFAULT_UB["uint32"])
        elif (np.issubdtype(np_elem_type, np.uint64)):
            lb = int(DEFAULT_LB["uint64"])
            ub = int(DEFAULT_UB["uint64"])
        elif (np.issubdtype(np_elem_type, np.int8)):
            lb = int(DEFAULT_LB["int8"])
            ub = int(DEFAULT_UB["int8"])
        elif (np.issubdtype(np_elem_type, np.int16)):
            lb = int(DEFAULT_LB["int16"])
            ub = int(DEFAULT_UB["int16"])
        elif (np.issubdtype(np_elem_type, np.int32)):
            lb = int(DEFAULT_LB["int32"])
            ub = int(DEFAULT_UB["int32"])
        elif (np.issubdtype(np_elem_type, np.int64)):
            lb = int(DEFAULT_LB["int64"])
            ub = int(DEFAULT_UB["int64"])
        elif (np.issubdtype(np_elem_type, np.float64)):
            lb = float(DEFAULT_LB["float64"])
            ub = float(DEFAULT_UB["float64"])
        elif (np.issubdtype(np_elem_type, np.float32)):
            lb = float(DEFAULT_LB["float32"])
            ub = float(DEFAULT_UB["float32"])
        elif (np.issubdtype(np_elem_type, np.float16)):
            lb = float(DEFAULT_LB["float16"])
            ub = float(DEFAULT_UB["float16"])
        else:
            raise AssertionError("Unsuported element type")
        rinput = np.random.uniform(lb, ub, explicit_shape).astype(random_element_type)
        # For boolean, transform range into True/False using greater_equal
        if (np.issubdtype(np_elem_type, np.dtype(bool).type)):
            rinput = np.greater_equal(rinput, [0])
        print(
            "  - {} input's shape {}, element type {}.".format(
                ordinal(i + 1), rinput.shape, np_elem_type),
            "Value ranges [{}, {}]".format(lb, ub))
        inputs.append(rinput)
    print("  done.\n")
    return inputs


def warning(msg):
    print("Warning:", msg)


def main():
    if not (args.model or args.load_so):
        print("error: no input model, use argument --model and/or --load-so.")
        print(parser.format_usage())
        exit(1)

    # Get shape information if given.
    # args.shape_info in the form of 'input_index:d1xd2, input_index:d1xd2'
    input_shapes = {}
    if args.shape_info:
        for input_shape in args.shape_info.strip().split(","):
            input_index_shape = input_shape.split(":")
            input_index = input_index_shape[0]
            assert not (input_index in input_shapes), "Duplicate input indices"
            dims = [int(d) for d in input_index_shape[1].split("x")]
            input_shapes[int(input_index)] = dims

    # Load the onnx model.
    if args.model and args.model.endswith('.onnx'):
        model = onnx.load(args.model)
        # Get names of all intermediate tensors and modify model such that each of
        # them will be an output of the model. If using onnxruntime for
        # verification, we can then verify every operation output.
        output_names = [o.name for o in model.graph.output]
        output_names = list(OrderedDict.fromkeys(output_names))
        if (args.verify and args.verify == "onnxruntime"
                and args.verify_all_ops):
            print("Extending the onnx model to check every node output ...\n")
            output_names = sum([[n for n in node.output if n != '']
                                for node in model.graph.node], [])
            output_names = list(OrderedDict.fromkeys(output_names))
            model = extend_model_output(model, output_names)

            # Save the modified onnx file of the model if required.
            if (args.save_onnx):
                print("Saving modified onnx model to ", args.save_onnx, "\n")
                onnx.save(model, args.save_onnx)

    # Compile, run, and verify.
    with tempfile.TemporaryDirectory() as temp_dir:
        print("Temporary directory has been created at {}".format(temp_dir))

        shared_lib_path = ""

        # If a shared library is given, use it without compiling the ONNX model.
        # Otherwise, compile the ONNX model.
        if (args.load_so):
            shared_lib_path = args.load_so
        else:
            print("Compiling the model ...")
            # Prepare input and output paths.
            output_path = os.path.join(temp_dir, "model")
            shared_lib_path = os.path.join(temp_dir, "model.so")
            if args.model.endswith('.onnx'):
                input_model_path = os.path.join(temp_dir, "model.onnx")
                onnx.save(model, input_model_path)
            elif args.model.endswith('.mlir'):
                input_model_path = args.model
            else:
                print("Invalid input model path. Must end with .onnx or .mlir")
                exit(1)

            # Prepare compiler arguments.
            command_str = [ONNX_MLIR]
            if args.compile_args:
                command_str += args.compile_args.split()
            if args.compile_using_input_shape:
                # Use shapes of the reference inputs to compile the model.
                assert args.load_ref, "No data folder given"
                assert "shapeInformation" not in command_str, "shape info was set"
                shape_info = "--shapeInformation="
                for i in range(len(inputs)):
                    shape_info += str(i) + ":" + 'x'.join(
                        [str(d) for d in inputs[i].shape]) + ","
                shape_info = shape_info[:-1]
                command_str += [shape_info]
                warning("the shapes of the model's inputs will be " \
                    "changed to the shapes of the inputs in the data folder")
            command_str += [input_model_path]
            command_str += ['-o', output_path]

            # Compile the model.
            start = time.perf_counter()
            ok, msg = execute_commands(command_str)
            # Dump the compilation log into a file.
            if args.log_to_file:
                log_file = (args.log_to_file if args.log_to_file.startswith('/') else
                            os.path.join(os.getcwd(), args.log_to_file))
                print("  Compilation log is dumped into {}".format(log_file))
                with open(log_file, 'w') as f:
                    f.write(msg)
            if not ok:
                print(msg)
                exit(1)
            end = time.perf_counter()
            print("  took ", end - start, " seconds.\n")

            # Save the generated .so file of the model if required.
            if (args.save_so):
                print("Saving the shared library to", args.save_so, "\n")
                execute_commands(
                    ['rsync', '-ar', shared_lib_path, args.save_so])

            # Exit if only compiling the model.
            if (args.compile_only):
                exit(0)

        # Use the generated shared library to create an execution session.
        print("Loading the compiled model ...")
        start = time.perf_counter()
        sess = OMExecutionSession(shared_lib_path)
        end = time.perf_counter()
        print("  took ", end - start, " seconds.\n")

        # Get the input and output signature.
        input_signature = sess.input_signature()
        output_signature = sess.output_signature()
        input_names = get_names_in_signature(input_signature)
        output_names = get_names_in_signature(output_signature)

        # Prepare input data.
        inputs = []
        if args.load_ref:
            inputs = read_input_from_refs(len(input_names), args.load_ref)
        else:
            inputs = generate_random_input(input_signature, input_shapes)

        # Print the input if required.
        if (args.print_input):
            for i, inp in enumerate(inputs):
                print("The {} input {}:[{}x{}] is: \n {} \n".format(
                    ordinal(i + 1), input_names[i],
                    'x'.join([str(i) for i in inp.shape]), inp.dtype, inp))

        # Running inference.
        print("Running inference ...")
        start = time.perf_counter()
        outs = sess.run(inputs)
        end = time.perf_counter()
        print("  took ", end - start, " seconds.\n")

        # Print the output if required.
        if (args.print_output):
            for i, out in enumerate(outs):
                print("The {} output {}:[{}x{}] is: \n {} \n".format(
                    ordinal(i + 1), output_names[i],
                    'x'.join([str(i) for i in out.shape]), out.dtype, out))

        # Store the input and output if required.
        if args.save_ref:
            load_ref = args.save_ref
            if not os.path.exists(load_ref):
                os.mkdir(load_ref)
            for i in range(len(inputs)):
                tensor = numpy_helper.from_array(inputs[i])
                tensor_path = os.path.join(load_ref, 'input_{}.pb'.format(i))
                with open(tensor_path, 'wb') as f:
                    f.write(tensor.SerializeToString())
            for i in range(len(outs)):
                tensor = numpy_helper.from_array(outs[i])
                tensor_path = os.path.join(load_ref, 'output_{}.pb'.format(i))
                with open(tensor_path, 'wb') as f:
                    f.write(tensor.SerializeToString())

        # Verify the output if required.
        if (args.verify):
            ref_outs = []
            if (args.verify.lower() == "onnxruntime"):
                # Reference backend by using onnxruntime.
                import onnxruntime
                input_feed = dict(zip(input_names, inputs))
                print("Running inference using onnxruntime ...")
                start = time.perf_counter()
                ref_session = onnxruntime.InferenceSession(input_model_path)
                ref_outs = ref_session.run(output_names, input_feed)
                end = time.perf_counter()
                print("  took ", end - start, " seconds.\n")
            elif (args.verify.lower() == "ref"):
                # Reference output available in protobuf.
                ref_outs = read_output_from_refs(len(output_names),
                                                 args.load_ref)
            else:
                print("Invalid verify option")
                exit(1)

            # Verify using softmax first.
            if (args.verify_with_softmax):
                for i, name in enumerate(output_names):
                    print(
                        "Verifying using softmax for output {}:{}".format(name,
                                                          list(outs[i].shape)))
                    np.testing.assert_allclose(softmax(outs[i]), softmax(ref_outs[i]))
                    print("  correct.\n")

<<<<<<< HEAD
            # For each output tensor, compare results.
=======
            # For each output tensor, compare every value.
>>>>>>> 2ae734f6
            if (args.verify_every_value):
                for i, name in enumerate(output_names):
                    print(
                        "Verifying value of {}:{}".format(name,
                                                          list(outs[i].shape)),
                        "using atol={}, rtol={} ...".format(args.atol, args.rtol))
                    total_elements = 0
                    mismatched_elements = 0
                    for index, actual_val in np.ndenumerate(outs[i]):
                        total_elements += 1
                        ref_val = ref_outs[i][index]
                        if (np.issubdtype(outs[i].dtype, np.dtype(bool).type)):
                            if ref_val == actual_val:
                                continue
                        else:
                            # Use equation atol + rtol * abs(desired), that is used in assert_allclose.
                            diff = float(args.atol) + float(args.rtol) * abs(ref_val)
                            if (abs(actual_val - ref_val) <= diff):
                                continue
                        mismatched_elements += 1
                        print("  at {}".format(index),
                              "mismatch {} (actual)".format(actual_val),
                              "vs {} (reference)".format(ref_val))
                    if mismatched_elements == 0:
                        print("  correct.\n")
                    else:
                        raise AssertionError(
                            "  mismatched elements {}/{}.\n".format(
                                mismatched_elements, total_elements))


if __name__ == '__main__':
    main()<|MERGE_RESOLUTION|>--- conflicted
+++ resolved
@@ -82,18 +82,11 @@
                     help="Verify all operation outputs when using onnxruntime")
 parser.add_argument('--verify-with-softmax',
                     action='store_true',
-<<<<<<< HEAD
-                    help="Verify outputs by applying softmax to them")
-parser.add_argument('--verify-every-value',
-                    action='store_true',
-                    help="Verify every value of the outputs using atol and rtol")
-=======
                     help="Verify the result obtained by applying softmax "
                     "to the output")
 parser.add_argument('--verify-every-value',
                     action='store_true',
                     help="Verify every value of the output using atol and rtol")
->>>>>>> 2ae734f6
 parser.add_argument('--rtol',
                     type=str,
                     default="0.05",
@@ -145,11 +138,6 @@
                     " uint64, int64, float16, float32, float64")
 
 args = parser.parse_args()
-<<<<<<< HEAD
-if (not (args.verify_with_softmax or args.verify_every_value)):
-    print("Choose verification mode: --verify-with-softmax or --verify-every-value or both")
-    exit(0)
-=======
 if (args.verify and not (args.verify_with_softmax or args.verify_every_value)):
     raise RuntimeError("Choose verification mode: --verify-with-softmax or "
                        "--verify-every-value or both")
@@ -157,7 +145,6 @@
     raise RuntimeError("Must specify --verify to use --verify-with-softmax")
 if (args.verify_every_value and (not args.verify)):
     raise RuntimeError("Must specify --verify to use --verify-every-value")
->>>>>>> 2ae734f6
 
 if (not os.environ.get('ONNX_MLIR_HOME', None)):
     raise RuntimeError(
@@ -644,11 +631,7 @@
                     np.testing.assert_allclose(softmax(outs[i]), softmax(ref_outs[i]))
                     print("  correct.\n")
 
-<<<<<<< HEAD
-            # For each output tensor, compare results.
-=======
             # For each output tensor, compare every value.
->>>>>>> 2ae734f6
             if (args.verify_every_value):
                 for i, name in enumerate(output_names):
                     print(
